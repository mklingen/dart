# A list of applications
set_property(DIRECTORY PROPERTY FOLDER Apps)

message(STATUS "")
message(STATUS "[ Applications ]")

# Automatically identify all directories in the apps folder
file(GLOB children RELATIVE ${CMAKE_CURRENT_LIST_DIR} "*")
set(directories "")
foreach(child ${children})
  if(IS_DIRECTORY "${CMAKE_CURRENT_LIST_DIR}/${child}")
    if(EXISTS "${CMAKE_CURRENT_LIST_DIR}/${child}/CMakeLists.txt")
      message(STATUS "Adding application: " ${child})
      list(APPEND directories ${child})
    endif(EXISTS "${CMAKE_CURRENT_LIST_DIR}/${child}/CMakeLists.txt")
  endif(IS_DIRECTORY "${CMAKE_CURRENT_LIST_DIR}/${child}")
endforeach(child)

# List of all the subdirectories to include
<<<<<<< HEAD
foreach(APPDIR
    addDeleteSkels
    atlasSimbicon
    bipedStand
    hardcodedDesign    
    hybridDynamics
    jointConstraints
    mixedChain
    operationalSpaceControl
    rigidChain
    rigidCubes
    rigidLoop    
    softBodies
    speedTest
    vehicle
    )
    add_subdirectory(${APPDIR})
    if(WIN32)
        if(TARGET ${APPTARGET})
            set_target_properties(${APPTARGET} PROPERTIES FOLDER Apps
                    #EXCLUDE_FROM_DEFAULT_BUILD ON
                    )
            set_target_properties(${APPTARGET} PROPERTIES STATIC_LIBRARY_FLAGS_RELEASE "/LTCG")
        endif(TARGET ${APPTARGET})
    endif(WIN32)
=======
foreach(APPDIR ${directories})
  add_subdirectory(${APPDIR})
  if(WIN32)
    if(TARGET ${APPTARGET})
      set_target_properties(${APPTARGET} PROPERTIES FOLDER Apps
          #EXCLUDE_FROM_DEFAULT_BUILD ON
          )
      set_target_properties(${APPTARGET} PROPERTIES STATIC_LIBRARY_FLAGS_RELEASE "/LTCG")
    endif(TARGET ${APPTARGET})
  endif(WIN32)
>>>>>>> 2df78a4a
endforeach(APPDIR)<|MERGE_RESOLUTION|>--- conflicted
+++ resolved
@@ -17,33 +17,6 @@
 endforeach(child)
 
 # List of all the subdirectories to include
-<<<<<<< HEAD
-foreach(APPDIR
-    addDeleteSkels
-    atlasSimbicon
-    bipedStand
-    hardcodedDesign    
-    hybridDynamics
-    jointConstraints
-    mixedChain
-    operationalSpaceControl
-    rigidChain
-    rigidCubes
-    rigidLoop    
-    softBodies
-    speedTest
-    vehicle
-    )
-    add_subdirectory(${APPDIR})
-    if(WIN32)
-        if(TARGET ${APPTARGET})
-            set_target_properties(${APPTARGET} PROPERTIES FOLDER Apps
-                    #EXCLUDE_FROM_DEFAULT_BUILD ON
-                    )
-            set_target_properties(${APPTARGET} PROPERTIES STATIC_LIBRARY_FLAGS_RELEASE "/LTCG")
-        endif(TARGET ${APPTARGET})
-    endif(WIN32)
-=======
 foreach(APPDIR ${directories})
   add_subdirectory(${APPDIR})
   if(WIN32)
@@ -54,5 +27,4 @@
       set_target_properties(${APPTARGET} PROPERTIES STATIC_LIBRARY_FLAGS_RELEASE "/LTCG")
     endif(TARGET ${APPTARGET})
   endif(WIN32)
->>>>>>> 2df78a4a
 endforeach(APPDIR)