--- conflicted
+++ resolved
@@ -95,75 +95,6 @@
 }
 
 int main(int argc, char* argv[]) {
-<<<<<<< HEAD
-
-    // Create Left Leg skeleton
-    Skeleton LeftLegSkel;
-
-    // Pointers to be used during the Skeleton building
-    Matrix3d inertiaMatrix;
-    inertiaMatrix << 0, 0, 0, 0, 0, 0, 0, 0, 0;
-    double mass = 1.0;
-
-    // ***** BodyNode 1: Left Hip Yaw (LHY) ***** *
-    BodyNode* node = new BodyNode("LHY");
-    Joint* joint = create1DOFJoint(0.0, 0.0, DART_PI, DOF_YAW);
-    joint->setName("LHY");
-    Shape* shape = new BoxShape(Vector3d(0.3, 0.3, 1.0));
-    node->addVisualizationShape(shape);
-    node->addCollisionShape(shape);
-    node->setMass(mass);
-    node->setParentJoint(joint);
-    LeftLegSkel.addBodyNode(node);
-
-    // ***** BodyNode 2: Left Hip Roll (LHR) whose parent is: LHY *****\
-
-    BodyNode* parent_node = LeftLegSkel.getBodyNode("LHY");
-    node = new BodyNode("LHR");
-    joint = create1DOFJoint(0.0, 0.0, DART_PI, DOF_ROLL);
-    joint->setName("LHR");
-    Eigen::Isometry3d T(Eigen::Translation3d(0.0, 0.0, 0.5));
-    joint->setTransformFromParentBodyNode(T);
-    shape = new BoxShape(Vector3d(0.3, 0.3, 1.0));
-    shape->setOffset(Vector3d(0.0, 0.0, 0.5));
-    node->setLocalCOM(shape->getOffset());
-    node->setMass(mass);
-    node->addVisualizationShape(shape);
-    node->addCollisionShape(shape);
-    node->setParentJoint(joint);
-    parent_node->addChildBodyNode(node);
-    LeftLegSkel.addBodyNode(node);
-
-    // ***** BodyNode 3: Left Hip Pitch (LHP) whose parent is: LHR *****
-    parent_node = LeftLegSkel.getBodyNode("LHR");
-    node = new BodyNode("LHP");
-    joint = create1DOFJoint(0.0, 0.0, DART_PI, DOF_ROLL);
-    joint->setName("LHP");
-    T = Eigen::Translation3d(0.0, 0.0, 1.0);
-    joint->setTransformFromParentBodyNode(T);
-    shape = new BoxShape(Vector3d(0.3, 0.3, 1.0));
-    shape->setOffset(Vector3d(0.0, 0.0, 0.5));
-    node->setLocalCOM(shape->getOffset());
-    node->setMass(mass);
-    Shape* shape1 = new EllipsoidShape(Vector3d(0.3, 0.3, 1.0));
-    shape1->setOffset(Vector3d(0.0, 0.0, 0.5));
-    node->addVisualizationShape(shape1);
-    node->addCollisionShape(shape);
-    node->setParentJoint(joint);
-    parent_node->addChildBodyNode(node);
-    LeftLegSkel.addBodyNode(node);
-
-    // Initialize the skeleton
-    LeftLegSkel.init(0.001);
-
-    // Window stuff
-    MyWindow window(&LeftLegSkel);
-    glutInit(&argc, argv);
-    window.initWindow(640, 480, "Skeleton example");
-    glutMainLoop();
-
-    return 0;
-=======
   // Create Left Leg skeleton
   dart::dynamics::Skeleton LeftLegSkel;
 
@@ -232,5 +163,4 @@
   glutMainLoop();
 
   return 0;
->>>>>>> 037ea23d
 }