cmake_minimum_required(VERSION 2.8)
set(CMAKE_LEGACY_CYGWIN_WIN32 0)
set(CMAKE_CXX_WARNING_LEVEL 4) 
# Disables a warning about a change in Cygwin Cmake

project (dart)
message(STATUS "Generate makefile/project file for DART")

set(DART_MAJOR_VERSION "2")
set(DART_MINOR_VERSION "1")
set(DART_PATCH_VERSION "1")
set(PKG_DESC "Dynamic Animation and Robotics Toolkit.")
set(DART_VERSION "${DART_MAJOR_VERSION}.${DART_MINOR_VERSION}.${DART_PATCH_VERSION}")
set(PKG_EXTERNAL_DEPS "flann, ccd, fcl")

message(STATUS "CMAKE_SOURCE_DIR = ${CMAKE_SOURCE_DIR}")
message(STATUS "CMAKE_BINARY_DIR = ${CMAKE_BINARY_DIR}")

option(BUILD_SNOPT "Build with SNOPT optimizer" OFF)
option(BUILD_ROBOTICS "Compile with Robotics API" ON)

if (WIN32 AND NOT CYGWIN)
  message(STATUS "Setup Visual Studio Specific Flags")
  set(CMAKE_CXX_FLAGS_DEBUG "${CMAKE_CXX_FLAGS_DEBUG} /MDd /Zi /Gy /W1 /EHsc")
  set(CMAKE_CXX_FLAGS_RELEASE "${CMAKE_CXX_FLAGS_RELEASE} /MD /Zi /GL /Gy /W1 /EHsc")
  set(CMAKE_DEBUG_POSTFIX "d")
  set(CMAKE_EXE_LINKER_FLAGS_RELEASE "/LTCG")
  set(CMAKE_INSTALL_PREFIX "C:/Golems" CACHE PATH "Install prefix" FORCE)
elseif (UNIX)  
<<<<<<< HEAD
  set(CMAKE_CXX_FLAGS "${CMAKE_CXX_FLAGS} -msse2 -O3 -std=c++0x")
  set(CMAKE_CXX_FLAGS_PROFILE "-pg" CACHE STRING "Profiling flags") 
  set(CMAKE_INSTALL_PREFIX /usr )
=======
  set(CMAKE_CXX_FLAGS "${CMAKE_CXX_FLAGS} -O3 -std=c++0x")
  option(ENABLE_MSSE2 "Enable -msse2 flag" ON)
  set(CMAKE_INSTALL_PREFIX "/usr" CACHE PATH "Install prefix" FORCE)
>>>>>>> 0fb16fc9
endif()

###############
# Generate the path header file
set(PATH_HEADER_DIR ${CMAKE_SOURCE_DIR}/src/utils/Paths.h)
message(STATUS "Generate the path header file to  ${PATH_HEADER_DIR}")
configure_file(${PATH_HEADER_DIR}.in ${PATH_HEADER_DIR} @ONLY)

###############
# Install Targets
# Generate the Dart CMake Config file
file(GLOB cmake_mods "cmake/Modules/*.cmake")
configure_file(${CMAKE_SOURCE_DIR}/cmake/DARTConfig.cmake.in ${CMAKE_SOURCE_DIR}/cmake/FindDART.cmake @ONLY)
configure_file(${CMAKE_SOURCE_DIR}/cmake/DARTExtConfig.cmake.in ${CMAKE_SOURCE_DIR}/cmake/FindDARTExt.cmake @ONLY)
install(FILES ${CMAKE_SOURCE_DIR}/cmake/FindDART.cmake DESTINATION share/dart)
install(FILES ${CMAKE_SOURCE_DIR}/cmake/FindDART.cmake DESTINATION ${CMAKE_ROOT}/Modules)
install(FILES ${CMAKE_SOURCE_DIR}/cmake/FindDARTExt.cmake DESTINATION share/dart)
install(FILES ${CMAKE_SOURCE_DIR}/cmake/FindDARTExt.cmake DESTINATION ${CMAKE_ROOT}/Modules)

set(PC_CONFIG ${CMAKE_SOURCE_DIR}/cmake/dart.pc)
configure_file(${PC_CONFIG}.in ${PC_CONFIG} @only)
install(FILES ${PC_CONFIG} DESTINATION lib/pkgconfig)

###############
# Find important packages
set(CMAKE_MODULE_PATH "${CMAKE_CURRENT_SOURCE_DIR}/cmake")
find_package(DARTExt REQUIRED)

###############
# Thirdparty libraries
# add_subdirectory(thirdparty/tinyxml2)

###############
find_path( MATHPLOT_INCLUDE_DIR NAMES mathplot2.h )
message(STATUS "MATHPLOT = ${MATHPLOT_INCLUDE_DIR}")

message(STATUS "Building DART source")
# Since you are developing DART
include_directories(BEFORE src)
include_directories(${DARTExt_INCLUDEDIR})
link_directories(${CMAKE_SOURCE_DIR}/lib)
add_subdirectory(src)

###############
# Add an "uninstall" target
configure_file ("${PROJECT_SOURCE_DIR}/cmake/uninstall_target.cmake.in" "${PROJECT_BINARY_DIR}/uninstall_target.cmake" IMMEDIATE @ONLY)
add_custom_target (uninstall "${CMAKE_COMMAND}" -P "${PROJECT_BINARY_DIR}/uninstall_target.cmake")

###############
# Doxygen
find_package(Doxygen)
if(DOXYGEN_FOUND)
  set(DOXYGEN_INPUT "Doxyfile")
  set(DOXYGEN_OUTPUT "doc")

  add_custom_command(
    OUTPUT ${DOXYGEN_OUTPUT}
    COMMAND ${CMAKE_COMMAND} -E echo_append "Building API Documentation..."
    COMMAND ${DOXYGEN_EXECUTABLE} ${DOXYGEN_INPUT}
    COMMAND ${CMAKE_COMMAND} -E echo "Done."
    WORKING_DIRECTORY ${CMAKE_CURRENT_SOURCE_DIR}
    DEPENDS ${DOXYGEN_INPUT}
    )

  add_custom_target(docs DEPENDS ${DOXYGEN_OUTPUT})
  # add_custom_target(apidoc ALL DEPENDS ${DOXYGEN_OUTPUT})

  add_custom_target(docs_forced
    COMMAND ${CMAKE_COMMAND} -E echo_append "Building API Documentation..."
    COMMAND ${DOXYGEN_EXECUTABLE} ${DOXYGEN_INPUT}
    COMMAND ${CMAKE_COMMAND} -E echo "Done."
    WORKING_DIRECTORY ${CMAKE_CURRENT_SOURCE_DIR})
endif()

###############
# Enable a test targets for running CTest executables
enable_testing()
add_test (unittests ${CMAKE_SOURCE_DIR}/bin/unittests)
add_test (test_core_collision ${CMAKE_SOURCE_DIR}/bin/test_core_collision)

###############
# Package Installer
set(CPACK_PACKAGE_NAME "dart")
set(CPACK_SYSTEM_NAME "amd64")
set(CPACK_PACKAGE_VERSION_MAJOR ${DART_MAJOR_VERSION})
set(CPACK_PACKAGE_VERSION_MINOR ${DART_MINOR_VERSION})
set(CPACK_PACKAGE_VERSION_PATCH ${DART_PATCH_VERSION})
set(CPACK_DEBIAN_PACKAGE_DEPENDS "freeglut3, freeglut3-dev, libboost-dev, flann (>=1.8), libccd (>=1.4.2), libfcl (>=0.2.7), libeigen3-dev, libxmu-dev, libxi-dev")

set(CPACK_PACKAGE_VERSION "${CPACK_PACKAGE_VERSION_MAJOR}.${CPACK_PACKAGE_VERSION_MINOR}.${CPACK_PACKAGE_VERSION_PATCH}")
set(CPACK_PACKAGE_FILE_NAME "${CPACK_PACKAGE_NAME}-${CPACK_PACKAGE_VERSION}-${CPACK_SYSTEM_NAME}")
set(CPACK_DEBIAN_PACKAGE_MAINTAINER "Karen Liu (www.cc.gatech.edu/~karenliu/)")

set(CPACK_PACKAGE_DESCRIPTION_SUMMARY "${PKG_DESC}")
set(CPACK_PACKAGE_VENDOR "Computer Graphics Lab at GT")

include(CPack)<|MERGE_RESOLUTION|>--- conflicted
+++ resolved
@@ -27,15 +27,10 @@
   set(CMAKE_EXE_LINKER_FLAGS_RELEASE "/LTCG")
   set(CMAKE_INSTALL_PREFIX "C:/Golems" CACHE PATH "Install prefix" FORCE)
 elseif (UNIX)  
-<<<<<<< HEAD
-  set(CMAKE_CXX_FLAGS "${CMAKE_CXX_FLAGS} -msse2 -O3 -std=c++0x")
+  set(CMAKE_CXX_FLAGS "${CMAKE_CXX_FLAGS} -O3 -std=c++0x")
   set(CMAKE_CXX_FLAGS_PROFILE "-pg" CACHE STRING "Profiling flags") 
-  set(CMAKE_INSTALL_PREFIX /usr )
-=======
-  set(CMAKE_CXX_FLAGS "${CMAKE_CXX_FLAGS} -O3 -std=c++0x")
   option(ENABLE_MSSE2 "Enable -msse2 flag" ON)
   set(CMAKE_INSTALL_PREFIX "/usr" CACHE PATH "Install prefix" FORCE)
->>>>>>> 0fb16fc9
 endif()
 
 ###############
