/*
 * Copyright (c) 2015, Georgia Tech Research Corporation
 * All rights reserved.
 *
 * Author(s): Michael X. Grey <mxgrey@gatech.edu>
 *
 * Georgia Tech Graphics Lab and Humanoid Robotics Lab
 *
 * Directed by Prof. C. Karen Liu and Prof. Mike Stilman
 * <karenliu@cc.gatech.edu> <mstilman@cc.gatech.edu>
 *
 * This file is provided under the following "BSD-style" License:
 *   Redistribution and use in source and binary forms, with or
 *   without modification, are permitted provided that the following
 *   conditions are met:
 *   * Redistributions of source code must retain the above copyright
 *     notice, this list of conditions and the following disclaimer.
 *   * Redistributions in binary form must reproduce the above
 *     copyright notice, this list of conditions and the following
 *     disclaimer in the documentation and/or other materials provided
 *     with the distribution.
 *   THIS SOFTWARE IS PROVIDED BY THE COPYRIGHT HOLDERS AND
 *   CONTRIBUTORS "AS IS" AND ANY EXPRESS OR IMPLIED WARRANTIES,
 *   INCLUDING, BUT NOT LIMITED TO, THE IMPLIED WARRANTIES OF
 *   MERCHANTABILITY AND FITNESS FOR A PARTICULAR PURPOSE ARE
 *   DISCLAIMED. IN NO EVENT SHALL THE COPYRIGHT HOLDER OR
 *   CONTRIBUTORS BE LIABLE FOR ANY DIRECT, INDIRECT, INCIDENTAL,
 *   SPECIAL, EXEMPLARY, OR CONSEQUENTIAL DAMAGES (INCLUDING, BUT NOT
 *   LIMITED TO, PROCUREMENT OF SUBSTITUTE GOODS OR SERVICES; LOSS OF
 *   USE, DATA, OR PROFITS; OR BUSINESS INTERRUPTION) HOWEVER CAUSED
 *   AND ON ANY THEORY OF LIABILITY, WHETHER IN CONTRACT, STRICT
 *   LIABILITY, OR TORT (INCLUDING NEGLIGENCE OR OTHERWISE) ARISING IN
 *   ANY WAY OUT OF THE USE OF THIS SOFTWARE, EVEN IF ADVISED OF THE
 *   POSSIBILITY OF SUCH DAMAGE.
 */

#include <dart/dart.h>

#include <osgDart/osgDart.h>


using namespace dart::dynamics;
using namespace dart::simulation;

class RelaxedPosture : public dart::optimizer::Function
{
public:

  RelaxedPosture(const Eigen::VectorXd& idealPosture,
                 const Eigen::VectorXd& lower, const Eigen::VectorXd& upper,
                 const Eigen::VectorXd& weights, bool enforceIdeal = false)
    : enforceIdealPosture(enforceIdeal),
      mIdeal(idealPosture),
      mLower(lower),
      mUpper(upper),
      mWeights(weights)
  {
    int dofs = mIdeal.size();
    if(mLower.size() != dofs || mWeights.size() != dofs || mUpper.size() != dofs)
    {
      dterr << "[RelaxedPose::RelaxedPose] Dimension mismatch:\n"
            << "  ideal:   " << mIdeal.size()   << "\n"
            << "  lower:   " << mLower.size()   << "\n"
            << "  upper:   " << mUpper.size()   << "\n"
            << "  weights: " << mWeights.size() << "\n";
    }
    mResultVector.setZero(dofs);
  }

  double eval(const Eigen::VectorXd& _x) override
  {
    computeResultVector(_x);
    return 0.5 * mResultVector.dot(mResultVector);
  }

  void evalGradient(const Eigen::VectorXd& _x,
                    Eigen::Map<Eigen::VectorXd> _grad) override
  {
    computeResultVector(_x);

    _grad.setZero();
    int smaller = std::min(mResultVector.size(), _grad.size());
    for(int i=0; i < smaller; ++i)
      _grad[i] = mResultVector[i];
  }

  void computeResultVector(const Eigen::VectorXd& _x)
  {
    mResultVector.setZero();

    if(enforceIdealPosture)
    {
      for(int i=0; i < _x.size(); ++i)
      {
        if(mIdeal.size() <= i)
          break;

        mResultVector[i] = mWeights[i]*(_x[i] - mIdeal[i]);
      }
    }
    else
    {
      for(int i=0; i < _x.size(); ++i)
      {
        if(mIdeal.size() <= i)
          break;

        if(_x[i] < mLower[i])
          mResultVector[i] = mWeights[i]*(_x[i] - mLower[i]);
        else if(mUpper[i] < _x[i])
          mResultVector[i] = mWeights[i]*(_x[i] - mUpper[i]);
      }
    }
  }

  bool enforceIdealPosture;

protected:

  Eigen::VectorXd mResultVector;

  Eigen::VectorXd mIdeal;

  Eigen::VectorXd mLower;

  Eigen::VectorXd mUpper;

  Eigen::VectorXd mWeights;
};

static inline bool checkDist(Eigen::Vector3d& p, double a, double b)
{
  double d = p.norm();
  double dmax = a+b;
  double dmin = fabs(a-b);

  if (d > dmax)
  {
    p *= dmax/d;
    return false;
  }
  else if (d < dmin)
  {
    p *= dmin/d;
    return false;
  }
  else
  {
    return true;
  }
}

static inline void clamp_sincos(double& sincos, bool& valid)
{
  if (sincos < -1)
  {
    valid = false;
    sincos = -1;
  }
  else if (sincos > 1)
  {
    valid = false;
    sincos = 1;
  }
}

static inline Eigen::Vector3d flipEuler3Axis(const Eigen::Vector3d& u)
{
  Eigen::Vector3d v;
  v[0] = u[0] - M_PI;
  v[1] = M_PI - u[1];
  v[2] = u[2] - M_PI;
  return v;
}

/// The HuboArmIK is based on the derivation of Hubo's arm IK by Matt Zucker.
class HuboArmIK : public InverseKinematics::Analytical
{
public:

<<<<<<< HEAD
  HuboArmIK(InverseKinematics* _ik, const std::string& baseLinkName)
    : Analytical(_ik, "HuboArmIK_"+baseLinkName),
      configured(false),
      mBaseLinkName(baseLinkName)
=======
  HuboArmIK(InverseKinematics* _ik, BodyNode* baseLink,
            const Analytical::Properties& properties = Analytical::Properties())
    : Analytical(_ik, "HuboArmIK_"+baseLink->getName(), properties),
      mBaseLink(BodyNodePtr(baseLink))
>>>>>>> 8ebd23d9
  {
    // Do nothing
  }

  std::unique_ptr<GradientMethod> clone(InverseKinematics* _newIK) const override
  {
<<<<<<< HEAD
    return std::unique_ptr<GradientMethod>(new HuboArmIK(_newIK, mBaseLinkName));
=======
    BodyNode* base = mBaseLink.lock();
    if(nullptr == base)
    {
      dterr << "[HuboArmIK::clone] Could not clone IK because its base link "
            << "can no longer be referenced\n";
      assert(false);
      return nullptr;
    }

    return std::unique_ptr<GradientMethod>(
          new HuboArmIK(_newIK, _newIK->getNode()->getSkeleton()->getBodyNode(
                          base->getName()), getAnalyticalProperties()));
>>>>>>> 8ebd23d9
  }

  const std::vector<Solution>& computeSolutions(
      const Eigen::Isometry3d& _desiredBodyTf)
  {
    mSolutions.clear();
    mSolutions.reserve(8);

    if(!configured)
    {
      configure();

      if(!configured)
      {
        dtwarn << "[HuboArmIK::computeSolutions] This analytical IK was not able "
               << "to configure properly, so it will not be able to compute "
               << "solutions\n";
        return mSolutions;
      }
    }

    const BodyNodePtr& base = mBaseLink.lock();
    if(nullptr == base)
    {
      dterr << "[HuboArmIK::computeSolutions] Attempting to perform an IK on a "
            << "limb that no longer exists [" << getMethodName() << "]!\n";
      assert(false);
      return mSolutions;
    }

    if(nullptr == mWristEnd)
    {
      dterr << "[HuboArmIK::computeSolutions] Attempting to perform IK without "
            << "a wrist!\n";
      assert(false);
      return mSolutions;
    }

    const size_t SP = 0;
    const size_t SR = 1;
    const size_t SY = 2;
    const size_t EP = 3;
    const size_t WY = 4;
    const size_t WP = 5;

    const SkeletonPtr& skel = base->getSkeleton();

    Eigen::Isometry3d B =
        base->getParentBodyNode()->getWorldTransform().inverse()
        * _desiredBodyTf * mWristEnd->getTransform(mIK->getNode());

    Eigen::Isometry3d shoulder_from_wrist = shoulderTf.inverse() * B;
    Eigen::Vector3d p = shoulder_from_wrist.inverse().translation();

    const double a2 = L5*L5 + L4*L4;
    const double b2 = L3*L3 + L4*L4;
    const double a = sqrt(a2);
    const double b = sqrt(b2);

    const double alpha = atan2(L5, L4);
    const double beta = atan2(L3, L4);

    bool startValid = checkDist(p, a, b);

    double c2 = p.dot(p);
    double x = p.x();
    double y = p.y();
    double z = p.z();

    for(size_t i = 0; i < 8; ++i)
    {
      const int flipEP = alterantives(i,0);
      const int incWY = alterantives(i,1);
      const int flipShoulder = alterantives(i,2);

      Eigen::Vector6d testQ;
      bool isValid = startValid;

      double cosGamma = (a2 + b2 - c2) / (2*a*b);
      clamp_sincos(cosGamma, isValid);

      double gamma = flipEP * acos( cosGamma );
      double theta3 = alpha + beta + gamma - 2*M_PI;

      testQ(EP) = theta3;

      double c3 = cos(theta3);
      double s3 = sin(theta3);

      double numer = -y;
      double denom = (-L4*c3 - L3*s3 + L4);

      double s2, theta2;

      if(std::abs(denom) < zeroSize)
      {
        isValid = false;
        const double& prevWY = skel->getPosition(mDofs[WY]);
        theta2 = incWY ? prevWY : M_PI - prevWY;
        s2 = sin(theta2);
      }
      else
      {
        s2 = numer / denom;
        clamp_sincos(s2, isValid);
        theta2 = incWY ? M_PI - asin(s2) : asin(s2);
      }

      testQ(WY) = theta2;

      double c2 = cos(theta2);

      double r =  L4*c2 - L4*c2*c3 - L3*s3*c2;
      double q = -L4*s3 + L3*c3 + L5;

      double det = -(q*q + r*r);

      if(std::abs(det) < zeroSize)
        isValid = false;

      double k = det < 0 ? -1 : 1;

      double ks1 = k*( q*x - r*z );
      double kc1 = k*(-r*x - q*z );

      double theta1 = atan2(ks1, kc1);
      testQ(WP) = theta1;

      Eigen::Quaterniond Rlower =
        Eigen::Quaterniond(Eigen::AngleAxisd(testQ(EP), Eigen::Vector3d::UnitY())) *
        Eigen::Quaterniond(Eigen::AngleAxisd(testQ(WY), Eigen::Vector3d::UnitZ())) *
        Eigen::Quaterniond(Eigen::AngleAxisd(testQ(WP), Eigen::Vector3d::UnitY()));

      Eigen::Matrix3d Rupper = B.rotation() * Rlower.inverse().matrix();

      Eigen::Vector3d euler = Rupper.eulerAngles(1, 0, 2);

      if(flipShoulder)
        euler = flipEuler3Axis(euler);

      testQ(SP) = euler[0];
      testQ(SR) = euler[1];
      testQ(SY) = euler[2];

      for(size_t j=0; j < 6; ++j)
      {
        testQ[j] = dart::math::wrapToPi(testQ[j]);
        if(std::abs(testQ[j]) < zeroSize)
          testQ[j] = 0.0;
      }

      int validity = isValid? VALID : OUT_OF_REACH;
      mSolutions.push_back(Solution(testQ, validity));
    }

    checkSolutionJointLimits();

    return mSolutions;
  }

  const std::vector<size_t>& getDofs() const override
  {
    if(!configured)
      configure();

    return mDofs;
  }

  const double zeroSize = 1e-8;

protected:

  void configure() const
  {
    configured = false;

    mBaseLink = mIK->getNode()->getSkeleton()->getBodyNode(mBaseLinkName);

    BodyNode* base = mBaseLink.lock();
    if(nullptr == base)
    {
      dterr << "[HuboArmIK::configure] base link is a nullptr\n";
      assert(false);
      return;
    }

    const SkeletonPtr& skel = base->getSkeleton();
    const BodyNodePtr& pelvis = skel->getBodyNode("Body_TSY");
    if(nullptr == pelvis)
    {
      dterr << "[HuboArmIK::configure] Could not find Hubo's pelvis "
            << "(Body_TSY)\n";
      assert(false);
      return;
    }

    Eigen::Vector6d saved_q;

    DegreeOfFreedom* dofs[6];
    BodyNode* bn = base;
    for(size_t i=0; i < 6; ++i)
    {
      Joint* joint = bn->getParentJoint();
      if(joint->getNumDofs() != 1)
      {
        dterr << "[HuboArmIK::configure] Invalid number of DOFs ("
              << joint->getNumDofs() << ") in the Joint [" << joint->getName()
              << "]\n";
        assert(false);
        return;
      }

      dofs[i] = joint->getDof(0);
      saved_q[i] = dofs[i]->getPosition();
      dofs[i]->setPosition(0.0);
      bn = bn->getChildBodyNode(0);
    }

    BodyNode* elbow = dofs[3]->getChildBodyNode();
    L3 = std::abs(elbow->getTransform(dofs[2]->getParentBodyNode()).translation()[2]);
    L4 = std::abs(elbow->getTransform(dofs[3]->getParentBodyNode()).translation()[0]);

    BodyNode* wrist = dofs[5]->getChildBodyNode();
    Eigen::Isometry3d wrist_tf = wrist->getTransform(elbow);
    L5 = std::abs(wrist_tf.translation()[2]);

    shoulderTf = Eigen::Isometry3d::Identity();
    shoulderTf.translate(dofs[3]->getParentBodyNode()->getTransform(pelvis)
        .translation()[0] * Eigen::Vector3d::UnitX());
    shoulderTf.translate(dofs[2]->getParentBodyNode()->getTransform(pelvis)
        .translation()[1] * Eigen::Vector3d::UnitY());
    shoulderTf.translate(dofs[2]->getParentBodyNode()->getTransform(pelvis)
        .translation()[2] * Eigen::Vector3d::UnitZ());

    mWristEnd = dofs[5]->getChildBodyNode();

    alterantives <<
         1,  1,  1,
         1,  1,  0,
         1,  0,  1,
         1,  0,  0,
        -1,  1,  1,
        -1,  1,  0,
        -1,  0,  1,
        -1,  0,  0;

    for(size_t i=0; i < 6; ++i)
    {
      dofs[i]->setPosition(saved_q[i]);
      mDofs.push_back(dofs[i]->getIndexInSkeleton());
    }

    configured = true;
  }

  mutable bool configured;

  mutable Eigen::Isometry3d shoulderTf;
  mutable Eigen::Isometry3d wristTfInv;
  mutable Eigen::Isometry3d mNodeOffsetTfInv;
  mutable double L3, L4, L5;

  mutable Eigen::Matrix<int, 8, 3> alterantives;

  mutable std::vector<size_t> mDofs;

  std::string mBaseLinkName;
  mutable WeakBodyNodePtr mBaseLink;

  mutable JacobianNode* mWristEnd;
};

class HuboLegIK : public InverseKinematics::Analytical
{
public:

  /// baseLink should be Body_LHY or Body_RHY
<<<<<<< HEAD
  HuboLegIK(InverseKinematics* _ik, const std::string& baseLinkName)
    : Analytical(_ik, "HuboLegIK_"+baseLinkName),
      configured(false),
      mBaseLinkName(baseLinkName)
=======
  HuboLegIK(InverseKinematics* _ik, BodyNode* baseLink,
            const Analytical::Properties& properties = Analytical::Properties())
    : Analytical(_ik, "HuboLegIK_"+baseLink->getName(), properties),
      mBaseLink(BodyNodePtr(baseLink))
>>>>>>> 8ebd23d9
  {
    // Do nothing
  }

  std::unique_ptr<GradientMethod> clone(InverseKinematics* _newIK) const override
  {
<<<<<<< HEAD
    return std::unique_ptr<GradientMethod>(new HuboLegIK(_newIK, mBaseLinkName));
=======
    BodyNode* base = mBaseLink.lock();
    if(nullptr == base)
    {
      dterr << "[HuboLegIK::clone] Could not clone IK because its base link "
            << "can no longer be referenced\n";
      assert(false);
      return nullptr;
    }

    return std::unique_ptr<GradientMethod>(
          new HuboLegIK(_newIK, _newIK->getNode()->getSkeleton()->getBodyNode(
                          base->getName()), getAnalyticalProperties()));
>>>>>>> 8ebd23d9
  }

  const std::vector<Solution>& computeSolutions(
      const Eigen::Isometry3d& _desiredBodyTf) override
  {
    mSolutions.clear();
    mSolutions.reserve(8);

    if(!configured)
    {
      configure();

      if(!configured)
      {
        dtwarn << "[HuboLegIK::computeSolutions] This analytical IK was not able "
              << "to configure properly, so it will not be able to compute "
              << "solutions\n";
        return mSolutions;
      }
    }

    const BodyNodePtr& base = mBaseLink.lock();
    if(nullptr == base)
    {
      dterr << "[HuboLegIK::computeSolutions] Attempting to perform IK on a "
            << "limb that no longer exists!\n";
      assert(false);
      return mSolutions;
    }

    double nx, ny, sx, sy, ax, ay, az, px, py, pz;
    double q1, q2, q3, q4, q5, q6;
    double S2, S4, S6;
    double C2, C4, C5, C6;
    double C45, psi, q345;
    std::complex<double> radical;
    std::complex<double> sqrt_radical;
    Eigen::Isometry3d B, Binv;

    Eigen::Vector6d testQ;

    B = (base->getParentBodyNode()->getWorldTransform() * waist).inverse()
        * _desiredBodyTf * footTfInv;
    Binv = B.inverse();

    nx = Binv(0,0); sx = Binv(0,1); ax = Binv(0,2); px = Binv(0,3);
    ny = Binv(1,0); sy = Binv(1,1); ay = Binv(1,2); py = Binv(1,3);
                                    az = Binv(2,2); pz = Binv(2,3);

    for(size_t i=0; i < 8; ++i)
    {
      bool isValid = true;

      C4 = ((px+L6)*(px+L6) - L4*L4 - L5*L5 + py*py + pz*pz)/(2*L4*L5);
      radical = 1-C4*C4;
      sqrt_radical = std::sqrt(radical);
      if(sqrt_radical.imag() != 0)
          isValid = false;
      q4 = atan2(alternatives(i,0)*sqrt_radical.real(), C4);

      S4 = sin(q4);
      psi = atan2(S4*L4, C4*L4+L5);
      radical = (px+L6)*(px+L6) + py*py;
      sqrt_radical = std::sqrt(radical);
      if(sqrt_radical.imag() != 0)
          isValid = false;

      q5 = dart::math::wrapToPi(atan2(-pz, alternatives(i,1)*sqrt_radical.real())-psi);

      q6 = atan2(py, -(px+L6));
      C45 = cos(q4+q5);
      C5 = cos(q5);
      if( C45*L4 + C5*L5 < 0 )
          q6 = dart::math::wrapToPi(q6+M_PI);

      S6 = sin(q6);
      C6 = cos(q6);

      S2 = C6*ay + S6*ax;
      radical = 1-S2*S2;
      sqrt_radical = std::sqrt(radical);
      if(sqrt_radical.imag() != 0)
          isValid = false;
      q2 = atan2(S2, alternatives(i,2)*sqrt_radical.real());

      q1 = atan2(C6*sy + S6*sx, C6*ny + S6*nx);
      C2 = cos(q2);
      if( C2 < 0 )
          q1 = dart::math::wrapToPi(q1+M_PI);

      q345 = atan2(-az/C2, -(C6*ax - S6*ay)/C2);
      q3 = dart::math::wrapToPi(q345 - q4 - q5);

      testQ[0]=q1; testQ[1]=q2; testQ[2]=q3; testQ[3]=q4; testQ[4]=q5; testQ[5]=q6;

      for(int k=0; k<testQ.size(); ++k)
          if( fabs(testQ[k]) < zeroSize )
              testQ[k] = 0;

      int validity = isValid? VALID : OUT_OF_REACH;
      mSolutions.push_back(Solution(testQ, validity));
    }

    checkSolutionJointLimits();

    return mSolutions;
  }

  const std::vector<size_t>& getDofs() const override
  {
    if(!configured)
      configure();

    return mDofs;
  }

  const double zeroSize = 1e-8;

protected:

  void configure() const
  {
    configured = false;

    mBaseLink = mIK->getNode()->getSkeleton()->getBodyNode(mBaseLinkName);

    BodyNode* base = mBaseLink.lock();
    if(nullptr == base)
    {
      dterr << "[HuboLegIK::configure] base link is a nullptr\n";
      assert(false);
      return;
    }

    const SkeletonPtr& skel = mIK->getNode()->getSkeleton();
    BodyNode* pelvis = skel->getBodyNode("Body_TSY");
    if(nullptr == pelvis)
    {
      dterr << "[HuboLegIK::configure] Could not find Hubo's pelvis "
            << "(Body_TSY)\n";
      assert(false);
      return;
    }

    Eigen::Vector6d saved_q;

    DegreeOfFreedom* dofs[6];
    BodyNode* bn = base;
    for(size_t i=0; i < 6; ++i)
    {
      Joint* joint = bn->getParentJoint();
      if(joint->getNumDofs() != 1)
      {
        dterr << "[HuboLegIK::configure] Invalid number of DOFs ("
              << joint->getNumDofs() << ") in the Joint [" << joint->getName()
              << "]\n";
        assert(false);
        return;
      }

      dofs[i] = joint->getDof(0);
      saved_q[i] = dofs[i]->getPosition();
      dofs[i]->setPosition(0.0);

      if(bn->getNumChildBodyNodes() > 0)
        bn = bn->getChildBodyNode(0);
    }

    L4 = std::abs(dofs[3]->getChildBodyNode()->
        getRelativeTransform().translation()[2]);

    L5 = std::abs(dofs[4]->getChildBodyNode()->
        getRelativeTransform().translation()[2]);

    // This offset will be taken care of with footTfInv
    L6 = 0.0;

    hipRotation = Eigen::Isometry3d::Identity();
    hipRotation.rotate(Eigen::AngleAxisd(90*M_PI/180.0,
                                         Eigen::Vector3d::UnitZ()));

    waist = dofs[2]->getChildBodyNode()->getTransform(
              dofs[0]->getParentBodyNode()) * hipRotation;

    footTfInv = Eigen::Isometry3d::Identity();
    footTfInv.rotate(Eigen::AngleAxisd(-90*M_PI/180.0,
                                       Eigen::Vector3d::UnitY()));
    footTfInv = footTfInv * mIK->getNode()->getTransform(dofs[5]->getChildBodyNode());
    footTfInv = footTfInv.inverse();

    alternatives <<
         1,  1,  1,
         1,  1, -1,
         1, -1,  1,
         1, -1, -1,
        -1,  1,  1,
        -1,  1, -1,
        -1, -1,  1,
        -1, -1, -1;

    for(size_t i=0; i < 6; ++i)
    {
      dofs[i]->setPosition(saved_q[i]);
      mDofs.push_back(dofs[i]->getIndexInSkeleton());
    }

    configured = true;
  }

  mutable double L4, L5, L6;
  mutable Eigen::Isometry3d waist;
  mutable Eigen::Isometry3d hipRotation;
  mutable Eigen::Isometry3d footTfInv;
  mutable Eigen::Matrix<int, 8, 3> alternatives;

  mutable std::vector<size_t> mDofs;

  mutable bool configured;

  std::string mBaseLinkName;

  mutable WeakBodyNodePtr mBaseLink;

};

class TeleoperationWorld : public osgDart::WorldNode
{
public:

  enum MoveEnum_t
  {
    MOVE_Q = 0,
    MOVE_W,
    MOVE_E,
    MOVE_A,
    MOVE_S,
    MOVE_D,
    MOVE_F,
    MOVE_Z,

    NUM_MOVE
  };

  TeleoperationWorld(WorldPtr _world, SkeletonPtr _robot)
    : osgDart::WorldNode(_world),
      mHubo(_robot),
      iter(0),
      l_foot(_robot->getEndEffector("l_foot")),
      r_foot(_robot->getEndEffector("r_foot")),
      l_hand(_robot->getEndEffector("l_hand")),
      r_hand(_robot->getEndEffector("r_hand"))
  {
    mMoveComponents.resize(NUM_MOVE, false);
    mAnyMovement = false;
    mAmplifyMovement = false;
  }

  void setMovement(const std::vector<bool>& moveComponents)
  {
    mMoveComponents = moveComponents;

    mAnyMovement = false;

    for(bool move : mMoveComponents)
    {
      if(move)
      {
        mAnyMovement = true;
        break;
      }
    }
  }

  void customPreRefresh() override
  {
    if(mAnyMovement)
    {
      Eigen::Isometry3d old_tf = mHubo->getBodyNode(0)->getWorldTransform();
      Eigen::Isometry3d new_tf = Eigen::Isometry3d::Identity();
      Eigen::Vector3d forward = old_tf.linear().col(0);
      forward[2] = 0.0;
      if(forward.norm() > 1e-10)
        forward.normalize();
      else
        forward.setZero();

      Eigen::Vector3d left = old_tf.linear().col(1);
      left[2] = 0.0;
      if(left.norm() > 1e-10)
        left.normalize();
      else
        left.setZero();

      const Eigen::Vector3d& up = Eigen::Vector3d::UnitZ();

      double linearStep = 0.01;
      double elevationStep = 0.2*linearStep;
      double rotationalStep = 2.0*M_PI/180.0;

      if(mAmplifyMovement)
      {
        linearStep *= 2.0;
        elevationStep *= 2.0;
        rotationalStep *= 2.0;
      }

      if(mMoveComponents[MOVE_W])
        new_tf.translate( linearStep*forward);

      if(mMoveComponents[MOVE_S])
        new_tf.translate(-linearStep*forward);

      if(mMoveComponents[MOVE_A])
        new_tf.translate( linearStep*left);

      if(mMoveComponents[MOVE_D])
        new_tf.translate(-linearStep*left);

      if(mMoveComponents[MOVE_F])
        new_tf.translate( elevationStep*up);

      if(mMoveComponents[MOVE_Z])
        new_tf.translate(-elevationStep*up);

      if(mMoveComponents[MOVE_Q])
        new_tf.rotate(Eigen::AngleAxisd( rotationalStep, up));

      if(mMoveComponents[MOVE_E])
        new_tf.rotate(Eigen::AngleAxisd(-rotationalStep, up));

      new_tf.pretranslate(old_tf.translation());
      new_tf.rotate(old_tf.rotation());

      mHubo->getJoint(0)->setPositions(FreeJoint::convertToPositions(new_tf));
    }

    mHubo->getIK(true)->solve();
  }

  bool mAmplifyMovement;

protected:

  SkeletonPtr mHubo;
  size_t iter;

  EndEffectorPtr l_foot;
  EndEffectorPtr r_foot;

  EndEffectorPtr l_hand;
  EndEffectorPtr r_hand;

  std::vector<IK::Analytical::Solution> mSolutions;

  Eigen::VectorXd grad;

  // Order: q, w, e, a, s, d
  std::vector<bool> mMoveComponents;

  bool mAnyMovement;
};

class InputHandler : public osgGA::GUIEventHandler
{
public:

  InputHandler(osgDart::Viewer* viewer, TeleoperationWorld* teleop,
               const SkeletonPtr& hubo, const WorldPtr& world)
    : mViewer(viewer),
      mTeleop(teleop),
      mHubo(hubo),
      mWorld(world)
  {
    initialize();
  }

  void initialize()
  {
    mRestConfig = mHubo->getPositions();

    for(size_t i=0; i < mHubo->getNumEndEffectors(); ++i)
    {
      const InverseKinematicsPtr ik = mHubo->getEndEffector(i)->getIK();
      if(ik)
      {
        mDefaultBounds.push_back(ik->getErrorMethod().getBounds());
        mDefaultTargetTf.push_back(ik->getTarget()->getRelativeTransform());
        mConstraintActive.push_back(false);
        mEndEffectorIndex.push_back(i);
      }
    }

    mPosture = std::dynamic_pointer_cast<RelaxedPosture>(
          mHubo->getIK(true)->getObjective());

    mBalance = std::dynamic_pointer_cast<dart::constraint::BalanceConstraint>(
          mHubo->getIK(true)->getProblem()->getEqConstraint(1));

    mOptimizationKey = 'r';

    mMoveComponents.resize(TeleoperationWorld::NUM_MOVE, false);
  }

  virtual bool handle(const osgGA::GUIEventAdapter& ea,
                      osgGA::GUIActionAdapter&) override
  {
    if(nullptr == mHubo)
    {
      return false;
    }

    if( osgGA::GUIEventAdapter::KEYDOWN == ea.getEventType() )
    {
      if( ea.getKey() == osgGA::GUIEventAdapter::KEY_Tab )
      {
        if(mViewer->isRecording())
          mViewer->pauseRecording();
        else
          mViewer->record("/home/grey/dump");

        mViewer->captureScreen("/home/grey/dump/capture.png");
      }

      if( ea.getKey() == 'p' )
      {
        for(size_t i=0; i < mHubo->getNumDofs(); ++i)
          std::cout << mHubo->getDof(i)->getName() << ": "
                    << mHubo->getDof(i)->getPosition() << std::endl;
        return true;
      }

      if( ea.getKey() == 't' )
      {
        // Reset all the positions except for x, y, and yaw
        for(size_t i=0; i < mHubo->getNumDofs(); ++i)
        {
          if( i < 2 || 4 < i )
            mHubo->getDof(i)->setPosition(mRestConfig[i]);
        }
        return true;
      }

      if( '1' <= ea.getKey() && ea.getKey() <= '9' )
      {
        size_t index = ea.getKey() - '1';
        if(index < mConstraintActive.size())
        {
          EndEffector* ee = mHubo->getEndEffector(mEndEffectorIndex[index]);
          const InverseKinematicsPtr& ik = ee->getIK();
          if(ik && mConstraintActive[index])
          {
            mConstraintActive[index] = false;

            ik->getErrorMethod().setBounds(mDefaultBounds[index]);
            ik->getTarget()->setRelativeTransform(mDefaultTargetTf[index]);
            mWorld->removeSimpleFrame(ik->getTarget());
          }
          else if(ik)
          {
            mConstraintActive[index] = true;

            // Use the standard default bounds instead of our custom default
            // bounds
            ik->getErrorMethod().setBounds();
            ik->getTarget()->setTransform(ee->getTransform());
            mWorld->addSimpleFrame(ik->getTarget());
          }
        }
        return true;
      }

      if( 'x' == ea.getKey() )
      {
        EndEffector* ee = mHubo->getEndEffector("l_foot");
        ee->getSupport()->setActive(!ee->getSupport()->isActive());
        return true;
      }

      if( 'c' == ea.getKey() )
      {
        EndEffector* ee = mHubo->getEndEffector("r_foot");
        ee->getSupport()->setActive(!ee->getSupport()->isActive());
        return true;
      }

      if(ea.getKey() == osgGA::GUIEventAdapter::KEY_Shift_L)
        mTeleop->mAmplifyMovement = true;

      switch(ea.getKey())
      {
        case 'w': case 'W': mMoveComponents[TeleoperationWorld::MOVE_W] = true; break;
        case 'a': case 'A': mMoveComponents[TeleoperationWorld::MOVE_A] = true; break;
        case 's': case 'S': mMoveComponents[TeleoperationWorld::MOVE_S] = true; break;
        case 'd': case 'D': mMoveComponents[TeleoperationWorld::MOVE_D] = true; break;
        case 'q': case 'Q': mMoveComponents[TeleoperationWorld::MOVE_Q] = true; break;
        case 'e': case 'E': mMoveComponents[TeleoperationWorld::MOVE_E] = true; break;
        case 'f': case 'F': mMoveComponents[TeleoperationWorld::MOVE_F] = true; break;
        case 'z': case 'Z': mMoveComponents[TeleoperationWorld::MOVE_Z] = true; break;
      }

      switch(ea.getKey())
      {
        case 'w': case 'a': case 's': case 'd': case 'q': case 'e': case 'f': case 'z':
        case 'W': case 'A': case 'S': case 'D': case 'Q': case 'E': case 'F': case 'Z':
        {
          mTeleop->setMovement(mMoveComponents);
          return true;
        }
      }

      if(mOptimizationKey == ea.getKey())
      {
        if(mPosture)
          mPosture->enforceIdealPosture = true;

        if(mBalance)
          mBalance->setErrorMethod(dart::constraint::BalanceConstraint::OPTIMIZE_BALANCE);

        return true;
      }
    }

    if( osgGA::GUIEventAdapter::KEYUP == ea.getEventType() )
    {
      if(ea.getKey() == mOptimizationKey)
      {
        if(mPosture)
          mPosture->enforceIdealPosture = false;

        if(mBalance)
          mBalance->setErrorMethod(dart::constraint::BalanceConstraint::FROM_CENTROID);

        return true;
      }

      if(ea.getKey() == osgGA::GUIEventAdapter::KEY_Shift_L)
        mTeleop->mAmplifyMovement = false;

      switch(ea.getKey())
      {
        case 'w': case 'W': mMoveComponents[TeleoperationWorld::MOVE_W] = false; break;
        case 'a': case 'A': mMoveComponents[TeleoperationWorld::MOVE_A] = false; break;
        case 's': case 'S': mMoveComponents[TeleoperationWorld::MOVE_S] = false; break;
        case 'd': case 'D': mMoveComponents[TeleoperationWorld::MOVE_D] = false; break;
        case 'q': case 'Q': mMoveComponents[TeleoperationWorld::MOVE_Q] = false; break;
        case 'e': case 'E': mMoveComponents[TeleoperationWorld::MOVE_E] = false; break;
        case 'f': case 'F': mMoveComponents[TeleoperationWorld::MOVE_F] = false; break;
        case 'z': case 'Z': mMoveComponents[TeleoperationWorld::MOVE_Z] = false; break;
      }

      switch(ea.getKey())
      {
        case 'w': case 'a': case 's': case 'd': case 'q': case'e': case 'f': case 'z':
        case 'W': case 'A': case 'S': case 'D': case 'Q': case 'E': case 'F': case 'Z':
        {
          mTeleop->setMovement(mMoveComponents);
          return true;
        }
      }
    }

    return false;
  }

protected:

  osgDart::Viewer* mViewer;

  TeleoperationWorld* mTeleop;

  SkeletonPtr mHubo;

  WorldPtr mWorld;

  Eigen::VectorXd mRestConfig;

  std::vector<bool> mConstraintActive;

  std::vector<size_t> mEndEffectorIndex;

  std::vector< std::pair<Eigen::Vector6d, Eigen::Vector6d> > mDefaultBounds;

  Eigen::aligned_vector<Eigen::Isometry3d> mDefaultTargetTf;

  std::shared_ptr<RelaxedPosture> mPosture;

  std::shared_ptr<dart::constraint::BalanceConstraint> mBalance;

  char mOptimizationKey;

  std::vector<bool> mMoveComponents;
};


SkeletonPtr createGround()
{
  // Create a Skeleton to represent the ground
  SkeletonPtr ground = Skeleton::create("ground");
  Eigen::Isometry3d tf(Eigen::Isometry3d::Identity());
  double thickness = 0.01;
  tf.translation() = Eigen::Vector3d(0,0,-thickness/2.0);
  WeldJoint::Properties joint;
  joint.mT_ParentBodyToJoint = tf;
  ground->createJointAndBodyNodePair<WeldJoint>(nullptr, joint);
  ShapePtr groundShape =
      std::make_shared<BoxShape>(Eigen::Vector3d(10,10,thickness));
  groundShape->setColor(dart::Color::Blue(0.2));

  ground->getBodyNode(0)->addVisualizationShape(groundShape);
  ground->getBodyNode(0)->addCollisionShape(groundShape);

  return ground;
}

SkeletonPtr createHubo()
{
  dart::utils::DartLoader loader;
  loader.addPackageDirectory("drchubo", DART_DATA_PATH"/urdf/drchubo");
  SkeletonPtr hubo =
      loader.parseSkeleton(DART_DATA_PATH"/urdf/drchubo/drchubo.urdf");

  for(size_t i = 0; i < hubo->getNumBodyNodes(); ++i)
  {
    BodyNode* bn = hubo->getBodyNode(i);
    if(bn->getName().substr(0, 7) == "Body_LF"
       || bn->getName().substr(0, 7) == "Body_RF")
    {
      bn->remove();
      --i;
    }
  }

  return hubo;
}

void setStartupConfiguration(const SkeletonPtr& hubo)
{
  hubo->getDof("LHP")->setPosition(-45.0*M_PI/180.0);
  hubo->getDof("LKP")->setPosition( 90.0*M_PI/180.0);
  hubo->getDof("LAP")->setPosition(-45.0*M_PI/180.0);

  hubo->getDof("RHP")->setPosition(-45.0*M_PI/180.0);
  hubo->getDof("RKP")->setPosition( 90.0*M_PI/180.0);
  hubo->getDof("RAP")->setPosition(-45.0*M_PI/180.0);

  hubo->getDof("LSP")->setPosition(  30.0*M_PI/180.0);
  hubo->getDof("LEP")->setPosition(-120.0*M_PI/180.0);

  hubo->getDof("RSP")->setPosition(  30.0*M_PI/180.0);
  hubo->getDof("REP")->setPosition(-120.0*M_PI/180.0);


  hubo->getDof("LSY")->setPositionLowerLimit(-90.0*M_PI/180.0);
  hubo->getDof("LSY")->setPositionUpperLimit( 90.0*M_PI/180.0);
  hubo->getDof("LWY")->setPositionLowerLimit(-90.0*M_PI/180.0);
  hubo->getDof("LWY")->setPositionUpperLimit( 90.0*M_PI/180.0);

  hubo->getDof("RSY")->setPositionLowerLimit(-90.0*M_PI/180.0);
  hubo->getDof("RSY")->setPositionUpperLimit( 90.0*M_PI/180.0);
  hubo->getDof("RWY")->setPositionLowerLimit(-90.0*M_PI/180.0);
  hubo->getDof("RWY")->setPositionUpperLimit( 90.0*M_PI/180.0);
}

void setupEndEffectors(const SkeletonPtr& hubo)
{
  Eigen::VectorXd rootjoint_weights = Eigen::VectorXd::Ones(7);
  rootjoint_weights = 0.01*rootjoint_weights;

  double extra_error_clamp = 0.1;

  Eigen::Vector3d linearBounds =
      Eigen::Vector3d::Constant(std::numeric_limits<double>::infinity());

  Eigen::Vector3d angularBounds =
      Eigen::Vector3d::Constant(std::numeric_limits<double>::infinity());

  Eigen::Isometry3d tf_hand(Eigen::Isometry3d::Identity());
  tf_hand.translate(Eigen::Vector3d(0.0, 0.0, -0.09));

  EndEffector* l_hand = hubo->getBodyNode("Body_LWR")->
      createEndEffector("l_hand");
  l_hand->setDefaultRelativeTransform(tf_hand, true);

  osgDart::InteractiveFramePtr lh_target(new osgDart::InteractiveFrame(
                                           Frame::World(), "lh_target"));

  l_hand->getIK(true)->setTarget(lh_target);
  l_hand->getIK()->useWholeBody();

  l_hand->getIK()->setGradientMethod<HuboArmIK>("Body_LSP");

  l_hand->getIK()->getAnalytical()->setExtraDofUtilization(
        IK::Analytical::PRE_ANALYTICAL);

  l_hand->getIK()->getAnalytical()->setExtraErrorLengthClamp(extra_error_clamp);

  l_hand->getIK()->getGradientMethod().setComponentWeights(rootjoint_weights);

  l_hand->getIK()->getErrorMethod().setLinearBounds(
        -linearBounds, linearBounds);

  l_hand->getIK()->getErrorMethod().setAngularBounds(
        -angularBounds, angularBounds);


  EndEffector* r_hand = hubo->getBodyNode("Body_RWR")->
      createEndEffector("r_hand");
  r_hand->setDefaultRelativeTransform(tf_hand, true);

  osgDart::InteractiveFramePtr rh_target(new osgDart::InteractiveFrame(
                                           Frame::World(), "rh_target"));

  r_hand->getIK(true)->setTarget(rh_target);
  r_hand->getIK()->useWholeBody();

  r_hand->getIK()->setGradientMethod<HuboArmIK>("Body_RSP");

  r_hand->getIK()->getAnalytical()->setExtraDofUtilization(
        IK::Analytical::PRE_ANALYTICAL);

  r_hand->getIK()->getAnalytical()->setExtraErrorLengthClamp(extra_error_clamp);

  r_hand->getIK()->getGradientMethod().setComponentWeights(rootjoint_weights);

  r_hand->getIK()->getErrorMethod().setLinearBounds(
        -linearBounds, linearBounds);

  r_hand->getIK()->getErrorMethod().setAngularBounds(
        -angularBounds, angularBounds);


  dart::math::SupportGeometry foot_support;
  foot_support.push_back(Eigen::Vector3d(-0.08,  0.05, 0.0));
  foot_support.push_back(Eigen::Vector3d(-0.18,  0.05, 0.0));
  foot_support.push_back(Eigen::Vector3d(-0.18, -0.05, 0.0));
  foot_support.push_back(Eigen::Vector3d(-0.08, -0.05, 0.0));

  Eigen::Isometry3d tf_foot(Eigen::Isometry3d::Identity());
  double ground_dist = 0.01;
  tf_foot.translation() = Eigen::Vector3d(0.14, 0.0, -0.136+ground_dist);

  linearBounds[2] = 1e-8;
  Eigen::Vector3d ground_offset = ground_dist * Eigen::Vector3d::UnitZ();

  angularBounds[0] = 1e-8;
  angularBounds[1] = 1e-8;

  EndEffector* l_foot = hubo->getBodyNode("Body_LAR")->
      createEndEffector("l_foot");
  l_foot->setDefaultRelativeTransform(tf_foot, true);

  osgDart::InteractiveFramePtr lf_target(new osgDart::InteractiveFrame(
                                           Frame::World(), "lf_target"));

  l_foot->getIK(true)->setTarget(lf_target);

  l_foot->getIK()->setHierarchyLevel(1);

  l_foot->getIK()->getErrorMethod().setLinearBounds(
        -linearBounds + ground_offset, linearBounds + ground_offset);
  l_foot->getIK()->getErrorMethod().setAngularBounds(
        -angularBounds, angularBounds);

  l_foot->getIK()->setGradientMethod<HuboLegIK>("Body_LHY");

  l_foot->getSupport(true)->setGeometry(foot_support);
  l_foot->getSupport()->setActive();


  EndEffector* r_foot = hubo->getBodyNode("Body_RAR")->
      createEndEffector("r_foot");
  r_foot->setDefaultRelativeTransform(tf_foot, true);

  osgDart::InteractiveFramePtr rf_target(new osgDart::InteractiveFrame(
                                           Frame::World(), "rf_target"));

  r_foot->getIK(true)->setTarget(rf_target);

  r_foot->getIK()->setHierarchyLevel(1);

  r_foot->getIK()->getErrorMethod().setLinearBounds(
        -linearBounds + ground_offset, linearBounds + ground_offset);
  r_foot->getIK()->getErrorMethod().setAngularBounds(
        -angularBounds, angularBounds);

  r_foot->getIK()->setGradientMethod<HuboLegIK>("Body_RHY");

  r_foot->getSupport(true)->setGeometry(foot_support);
  r_foot->getSupport()->setActive();


  dart::math::SupportGeometry peg_support;
  peg_support.push_back(Eigen::Vector3d::Zero());

  linearBounds = Eigen::Vector3d::Constant(std::numeric_limits<double>::infinity());
  angularBounds = linearBounds;

  Eigen::Isometry3d tf_peg(Eigen::Isometry3d::Identity());
  tf_peg.translation() = Eigen::Vector3d(0.0, 0.0, 0.09);

  EndEffector* l_peg = hubo->getBodyNode("Body_LWP")->createEndEffector("l_peg");
  l_peg->setDefaultRelativeTransform(tf_peg, true);

  osgDart::InteractiveFramePtr lp_target(new osgDart::InteractiveFrame(
                                           Frame::World(), "lp_target"));

  l_peg->getIK(true)->setTarget(lp_target);

  l_peg->getIK()->setGradientMethod<HuboArmIK>("Body_LSP");

  l_peg->getIK()->getErrorMethod().setLinearBounds(
        -linearBounds, linearBounds);
  l_peg->getIK()->getErrorMethod().setAngularBounds(
        -angularBounds, angularBounds);

  l_peg->getSupport(true)->setGeometry(peg_support);

  EndEffector* r_peg = hubo->getBodyNode("Body_RWP")->createEndEffector("r_peg");
  r_peg->setDefaultRelativeTransform(tf_peg, true);

  osgDart::InteractiveFramePtr rp_target(new osgDart::InteractiveFrame(
                                           Frame::World(), "rp_target"));

  r_peg->getIK(true)->setTarget(rp_target);

  r_peg->getIK()->setGradientMethod<HuboArmIK>("Body_RSP");

  r_peg->getIK()->getErrorMethod().setLinearBounds(
        -linearBounds, linearBounds);
  r_peg->getIK()->getErrorMethod().setAngularBounds(
        -angularBounds, angularBounds);

  r_peg->getSupport(true)->setGeometry(peg_support);

  double heightChange = -r_foot->getWorldTransform().translation()[2]+ground_dist;
  hubo->getDof("rootJoint_pos_z")->setPosition(heightChange);

  l_foot->getIK()->getTarget()->setTransform(l_foot->getTransform());
  r_foot->getIK()->getTarget()->setTransform(r_foot->getTransform());
}

void enableDragAndDrops(osgDart::Viewer& viewer, const SkeletonPtr& hubo)
{
  // Turn on drag-and-drop for the whole Skeleton
  for(size_t i=0; i < hubo->getNumBodyNodes(); ++i)
    viewer.enableDragAndDrop(hubo->getBodyNode(i), false, false);

  for(size_t i=0; i < hubo->getNumEndEffectors(); ++i)
  {
    EndEffector* ee = hubo->getEndEffector(i);
    if(!ee->getIK())
      continue;

    // Check whether the target is an interactive frame, and add it if it is
    if(const auto& frame = std::dynamic_pointer_cast<osgDart::InteractiveFrame>(
         ee->getIK()->getTarget()))
      viewer.enableDragAndDrop(frame.get());
  }
}

void setupWholeBodySolver(const SkeletonPtr& hubo)
{
  std::shared_ptr<dart::optimizer::GradientDescentSolver> solver =
      std::dynamic_pointer_cast<dart::optimizer::GradientDescentSolver>(
        hubo->getIK(true)->getSolver());

  size_t nDofs = hubo->getNumDofs();

  double default_weight = 0.01;
  Eigen::VectorXd weights = default_weight * Eigen::VectorXd::Ones(nDofs);
  weights[2] = 0.0;
  weights[3] = 0.0;
  weights[4] = 0.0;

  Eigen::VectorXd lower_posture = Eigen::VectorXd::Constant(nDofs,
        -std::numeric_limits<double>::infinity());
  lower_posture[0] = -0.35;
  lower_posture[1] = -0.35;
  lower_posture[5] =  0.55;

  Eigen::VectorXd upper_posture = Eigen::VectorXd::Constant(nDofs,
         std::numeric_limits<double>::infinity());
  upper_posture[0] =  0.35;
  upper_posture[1] =  0.50;
  upper_posture[5] =  0.95;

  std::shared_ptr<RelaxedPosture> objective = std::make_shared<RelaxedPosture>(
        hubo->getPositions(), lower_posture, upper_posture, weights);

  hubo->getIK()->setObjective(objective);

  std::shared_ptr<dart::constraint::BalanceConstraint> balance =
      std::make_shared<dart::constraint::BalanceConstraint>(hubo->getIK());
  hubo->getIK()->getProblem()->addEqConstraint(balance);

  balance->setErrorMethod(dart::constraint::BalanceConstraint::FROM_CENTROID);
  balance->setBalanceMethod(dart::constraint::BalanceConstraint::SHIFT_SUPPORT);

  solver->setNumMaxIterations(5);
}

int main()
{
  dart::simulation::WorldPtr world(new dart::simulation::World);

  SkeletonPtr hubo = createHubo();
  setStartupConfiguration(hubo);
  setupEndEffectors(hubo);

  Eigen::VectorXd positions = hubo->getPositions();
  hubo = hubo->clone("hubo_copy");
  hubo->setPositions(positions);

  world->addSkeleton(hubo);
  world->addSkeleton(createGround());

  setupWholeBodySolver(hubo);

  osg::ref_ptr<TeleoperationWorld> node = new TeleoperationWorld(world, hubo);

  osgDart::Viewer viewer;
  viewer.allowSimulation(false);
  viewer.addWorldNode(node);

  enableDragAndDrops(viewer, hubo);

  viewer.addEventHandler(new InputHandler(&viewer, node, hubo, world));

  double display_elevation = 0.05;
  viewer.addAttachment(new osgDart::SupportPolygonVisual(
                         hubo, display_elevation));

  std::cout << viewer.getInstructions() << std::endl;

  std::cout << "Alt + Click:   Try to translate a body without changing its orientation\n"
            << "Ctrl + Click:  Try to rotate a body without changing its translation\n"
            << "Shift + Click: Move a body using only its parent joint\n"
            << "1 -> 4:        Toggle the interactive target of an EndEffector\n"
            << "W A S D:       Move the robot around the scene\n"
            << "Q E:           Rotate the robot counter-clockwise and clockwise\n"
            << "F Z:           Shift the robot's elevation up and down\n"
            << "X C:           Toggle support on the left and right foot\n"
            << "R:             Optimize the robot's posture\n"
            << "T:             Reset the robot to its relaxed posture\n\n"
            << "  The green polygon is the support polygon of the robot, and the blue/red ball is\n"
            << "  the robot's center of mass. The green ball is the centroid of the polygon.\n\n"
            << "Note that this is purely kinematic. Physical simulation is not allowed in this app.\n"
            << std::endl;

  // Set up the window
  viewer.setUpViewInWindow(0, 0, 1280, 960);

  // Set up the default viewing position
  viewer.getCameraManipulator()->setHomePosition(osg::Vec3( 5.34,  3.00, 1.91),
                                                 osg::Vec3( 0.00,  0.00, 0.50),
                                                 osg::Vec3(-0.20, -0.08, 0.98));

  // Reset the camera manipulator so that it starts in the new viewing position
  viewer.setCameraManipulator(viewer.getCameraManipulator());

  viewer.run();
}<|MERGE_RESOLUTION|>--- conflicted
+++ resolved
@@ -178,39 +178,18 @@
 {
 public:
 
-<<<<<<< HEAD
-  HuboArmIK(InverseKinematics* _ik, const std::string& baseLinkName)
-    : Analytical(_ik, "HuboArmIK_"+baseLinkName),
+  HuboArmIK(InverseKinematics* _ik, const std::string& baseLinkName,
+            const Analytical::Properties& properties = Analytical::Properties())
+    : Analytical(_ik, "HuboArmIK_"+baseLinkName, properties),
       configured(false),
       mBaseLinkName(baseLinkName)
-=======
-  HuboArmIK(InverseKinematics* _ik, BodyNode* baseLink,
-            const Analytical::Properties& properties = Analytical::Properties())
-    : Analytical(_ik, "HuboArmIK_"+baseLink->getName(), properties),
-      mBaseLink(BodyNodePtr(baseLink))
->>>>>>> 8ebd23d9
   {
     // Do nothing
   }
 
   std::unique_ptr<GradientMethod> clone(InverseKinematics* _newIK) const override
   {
-<<<<<<< HEAD
-    return std::unique_ptr<GradientMethod>(new HuboArmIK(_newIK, mBaseLinkName));
-=======
-    BodyNode* base = mBaseLink.lock();
-    if(nullptr == base)
-    {
-      dterr << "[HuboArmIK::clone] Could not clone IK because its base link "
-            << "can no longer be referenced\n";
-      assert(false);
-      return nullptr;
-    }
-
-    return std::unique_ptr<GradientMethod>(
-          new HuboArmIK(_newIK, _newIK->getNode()->getSkeleton()->getBodyNode(
-                          base->getName()), getAnalyticalProperties()));
->>>>>>> 8ebd23d9
+    return std::unique_ptr<GradientMethod>(new HuboArmIK(_newIK, mBaseLinkName, getAnalyticalProperties()));
   }
 
   const std::vector<Solution>& computeSolutions(
@@ -488,39 +467,18 @@
 public:
 
   /// baseLink should be Body_LHY or Body_RHY
-<<<<<<< HEAD
-  HuboLegIK(InverseKinematics* _ik, const std::string& baseLinkName)
-    : Analytical(_ik, "HuboLegIK_"+baseLinkName),
+  HuboLegIK(InverseKinematics* _ik, const std::string& baseLinkName,
+            const Analytical::Properties& properties = Analytical::Properties())
+    : Analytical(_ik, "HuboLegIK_"+baseLinkName, properties),
       configured(false),
       mBaseLinkName(baseLinkName)
-=======
-  HuboLegIK(InverseKinematics* _ik, BodyNode* baseLink,
-            const Analytical::Properties& properties = Analytical::Properties())
-    : Analytical(_ik, "HuboLegIK_"+baseLink->getName(), properties),
-      mBaseLink(BodyNodePtr(baseLink))
->>>>>>> 8ebd23d9
   {
     // Do nothing
   }
 
   std::unique_ptr<GradientMethod> clone(InverseKinematics* _newIK) const override
   {
-<<<<<<< HEAD
-    return std::unique_ptr<GradientMethod>(new HuboLegIK(_newIK, mBaseLinkName));
-=======
-    BodyNode* base = mBaseLink.lock();
-    if(nullptr == base)
-    {
-      dterr << "[HuboLegIK::clone] Could not clone IK because its base link "
-            << "can no longer be referenced\n";
-      assert(false);
-      return nullptr;
-    }
-
-    return std::unique_ptr<GradientMethod>(
-          new HuboLegIK(_newIK, _newIK->getNode()->getSkeleton()->getBodyNode(
-                          base->getName()), getAnalyticalProperties()));
->>>>>>> 8ebd23d9
+    return std::unique_ptr<GradientMethod>(new HuboLegIK(_newIK, mBaseLinkName, getAnalyticalProperties()));
   }
 
   const std::vector<Solution>& computeSolutions(
