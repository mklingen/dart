--- conflicted
+++ resolved
@@ -151,50 +151,9 @@
 }
 
 ////////////////////////////////////////////////////////////////////////////////
-<<<<<<< HEAD
 void World::step()
 {
     step(mTimeStep);
-=======
-dynamics::BodyNodeDynamics* World::getBodyNodeDynamics(
-        const char* const _name) const
-{
-    dynamics::BodyNodeDynamics* result = NULL;
-
-    for (unsigned int i = 0; i < mSkels.size(); ++i)
-    {
-        dynamics::BodyNodeDynamics* skelResult
-                = static_cast<dynamics::BodyNodeDynamics*>(
-                      mSkels[i]->getBodyNode(_name));
-
-        if (skelResult != NULL)
-        {
-            result = skelResult;
-            return result;
-        }
-    }
-
-    return result;
-}
-
-////////////////////////////////////////////////////////////////////////////////
-kinematics::Joint* World::getJoint(const char* const _name) const
-{
-    kinematics::Joint* result = NULL;
-
-    for (unsigned int i = 0; i < mSkels.size(); ++i)
-    {
-        kinematics::Joint* skelResult = mSkels[i]->getJoint(_name);
-
-        if (skelResult != NULL)
-        {
-            result = skelResult;
-            return result;
-        }
-    }
-
-    return result;
->>>>>>> 9d1d3131
 }
 
 ////////////////////////////////////////////////////////////////////////////////
@@ -203,12 +162,7 @@
     assert(mIsInitialized);
 
     // Calculate (q, qdot) by integrating with (qdot, qdotdot).
-<<<<<<< HEAD
     mIntegrator.integrate(this, _timeStep);
-=======
-    mIntegrator.integrate(this, mTimeStep);
-    mFrame++;
->>>>>>> 9d1d3131
 
     // Calculate body node's velocities represented in world frame.
     dynamics::BodyNodeDynamics* itrBodyNodeDyn = NULL;
@@ -223,6 +177,7 @@
     }
 
     mTime += _timeStep;
+    mFrame++;
 }
 
 ////////////////////////////////////////////////////////////////////////////////
@@ -314,7 +269,7 @@
 }
 
 ////////////////////////////////////////////////////////////////////////////////
-bool World::addSkeletonDynamics(dynamics::SkeletonDynamics* _skel)
+bool World::addSkeleton(dynamics::SkeletonDynamics* _skel)
 {
     //--------------------------------------------------------------------------
     // Step 1. Check if the world already has _skel.
