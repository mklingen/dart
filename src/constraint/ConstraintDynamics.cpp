--- conflicted
+++ resolved
@@ -202,10 +202,9 @@
 
 void ConstraintDynamics::initialize() {
     // Allocate the Collision Detection class
-<<<<<<< HEAD
     switch (mCollisionCheckerType) {
         case FCL_MESH:
-            mCollisionChecker = new FCLMESHCollisionDetector();
+            mCollisionChecker = new FCLMeshCollisionDetector();
             break;
         case FCL:
             mCollisionChecker = new FCLCollisionDetector();
@@ -217,10 +216,6 @@
             assert(0 && "Invalid collision checker type.");
             break;
     }
-=======
-    //mCollisionChecker = new FCLCollisionDetector();
-    mCollisionChecker = new FCLMeshCollisionDetector();
->>>>>>> fdc9ef92
     mBodyIndexToSkelIndex.clear();
     // Add all body nodes into mCollisionChecker
     int rows = 0;
