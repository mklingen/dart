--- conflicted
+++ resolved
@@ -919,7 +919,6 @@
   friend class SingleDofJoint;
   template<size_t> friend class MultiDofJoint;
   friend class DegreeOfFreedom;
-  friend class EndEffector;
 
 protected:
   /// Register a BodyNode with the Skeleton. Internal use only.
@@ -998,9 +997,6 @@
 
   /// Add a Joint to to the Joint NameManager
   const std::string& addEntryToJointNameMgr(Joint* _newJoint);
-
-  /// Add an EndEffector to the EndEffector NameManager
-  const std::string& addEntryToEndEffectorNameMgr(EndEffector* _ee);
 
   /// Add a SoftBodyNode to the SoftBodyNode NameManager
   void addEntryToSoftBodyNodeNameMgr(SoftBodyNode* _newNode);
@@ -1055,15 +1051,9 @@
   /// NameManager for tracking Markers
   dart::common::NameManager<Marker*> mNameMgrForMarkers;
 
-<<<<<<< HEAD
   /// NameManager for tracking EndEffectors
   dart::common::NameManager<EndEffector> mNameMgrForEndEffectors;
 
-  /// Gravity vector.
-  Eigen::Vector3d mGravity;
-
-=======
->>>>>>> c04faa12
   /// Total mass.
   double mTotalMass;
 
