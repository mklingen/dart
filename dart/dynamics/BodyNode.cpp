/*
 * Copyright (c) 2011-2015, Georgia Tech Research Corporation
 * All rights reserved.
 *
 * Author(s): Sehoon Ha <sehoon.ha@gmail.com>
 *            Jeongseok Lee <jslee02@gmail.com>
 *
 * Georgia Tech Graphics Lab and Humanoid Robotics Lab
 *
 * Directed by Prof. C. Karen Liu and Prof. Mike Stilman
 * <karenliu@cc.gatech.edu> <mstilman@cc.gatech.edu>
 *
 * This file is provided under the following "BSD-style" License:
 *   Redistribution and use in source and binary forms, with or
 *   without modification, are permitted provided that the following
 *   conditions are met:
 *   * Redistributions of source code must retain the above copyright
 *     notice, this list of conditions and the following disclaimer.
 *   * Redistributions in binary form must reproduce the above
 *     copyright notice, this list of conditions and the following
 *     disclaimer in the documentation and/or other materials provided
 *     with the distribution.
 *   THIS SOFTWARE IS PROVIDED BY THE COPYRIGHT HOLDERS AND
 *   CONTRIBUTORS "AS IS" AND ANY EXPRESS OR IMPLIED WARRANTIES,
 *   INCLUDING, BUT NOT LIMITED TO, THE IMPLIED WARRANTIES OF
 *   MERCHANTABILITY AND FITNESS FOR A PARTICULAR PURPOSE ARE
 *   DISCLAIMED. IN NO EVENT SHALL THE COPYRIGHT HOLDER OR
 *   CONTRIBUTORS BE LIABLE FOR ANY DIRECT, INDIRECT, INCIDENTAL,
 *   SPECIAL, EXEMPLARY, OR CONSEQUENTIAL DAMAGES (INCLUDING, BUT NOT
 *   LIMITED TO, PROCUREMENT OF SUBSTITUTE GOODS OR SERVICES; LOSS OF
 *   USE, DATA, OR PROFITS; OR BUSINESS INTERRUPTION) HOWEVER CAUSED
 *   AND ON ANY THEORY OF LIABILITY, WHETHER IN CONTRACT, STRICT
 *   LIABILITY, OR TORT (INCLUDING NEGLIGENCE OR OTHERWISE) ARISING IN
 *   ANY WAY OUT OF THE USE OF THIS SOFTWARE, EVEN IF ADVISED OF THE
 *   POSSIBILITY OF SUCH DAMAGE.
 */

#include "dart/dynamics/BodyNode.h"

#include <algorithm>
#include <vector>
#include <string>

#include "dart/common/Console.h"
#include "dart/math/Helpers.h"
#include "dart/renderer/RenderInterface.h"
#include "dart/dynamics/Joint.h"
#include "dart/dynamics/Shape.h"
#include "dart/dynamics/Skeleton.h"
#include "dart/dynamics/Marker.h"
#include "dart/dynamics/SoftBodyNode.h"

namespace dart {
namespace dynamics {

/// SKEL_SET_FLAGS : Lock a Skeleton pointer and activate dirty flags of X for
/// the tree that this BodyNode belongs to, as well as the flag for the Skeleton
/// overall
#define SKEL_SET_FLAGS( X ) { SkeletonPtr skel = getSkeleton(); if(skel) {      \
                            skel->mTreeCache[mTreeIndex].mDirty. X = true;      \
                            skel->mSkelCache.mDirty. X = true; } }

/// SET_FLAGS : A version of SKEL_SET_FLAGS that assumes a SkeletonPtr named
/// 'skel' has already been locked
#define SET_FLAGS( X ) skel->mTreeCache[mTreeIndex].mDirty. X = true;           \
                       skel->mSkelCache.mDirty. X = true;

/// CHECK_FLAG : Check if the dirty flag X for the tree of this BodyNode is
/// active
#define CHECK_FLAG( X ) skel->mTreeCache[mTreeIndex].mDirty. X

//==============================================================================
typedef std::set<Entity*> EntityPtrSet;

//==============================================================================
template <typename T>
static T getVectorObjectIfAvailable(size_t _index, const std::vector<T>& _vec)
{
  assert(_index < _vec.size());
  if(_index < _vec.size())
    return _vec[_index];

  return nullptr;
}

//==============================================================================
size_t BodyNode::msBodyNodeCount = 0;

//==============================================================================
BodyNode::UniqueProperties::UniqueProperties(
    const Inertia& _inertia,
    const std::vector<ShapePtr>& _collisionShapes,
    bool _isCollidable, double _frictionCoeff,
    double _restitutionCoeff, bool _gravityMode)
  : mInertia(_inertia),
    mColShapes(_collisionShapes),
    mIsCollidable(_isCollidable),
    mFrictionCoeff(_frictionCoeff),
    mRestitutionCoeff(_restitutionCoeff),
    mGravityMode(_gravityMode)
{
  // Do nothing
}

//==============================================================================
BodyNode::Properties::Properties(const Entity::Properties& _entityProperties,
                                 const UniqueProperties& _bodyNodeProperties)
  : Entity::Properties(_entityProperties),
    UniqueProperties(_bodyNodeProperties)
{
  // Do nothing
}

//==============================================================================
<<<<<<< HEAD
BodyNode::BodyNode(const std::string& _name)
  : Entity(Frame::World(), _name, false),
    Frame(Frame::World(), _name),
    mID(BodyNode::msBodyNodeCount++),
    mIK(this),
    mIsColliding(false),
    mSkeleton(nullptr),
    mParentJoint(nullptr),
    mParentBodyNode(nullptr),
    mChildBodyNodes(std::vector<BodyNode*>(0)),
    mIsBodyJacobianDirty(true),
    mIsWorldJacobianDirty(true),
    mIsBodyJacobianSpatialDerivDirty(true),
    mIsWorldJacobianClassicDerivDirty(true),
    mPartialAcceleration(Eigen::Vector6d::Zero()),
    mIsPartialAccelerationDirty(true),
    mF(Eigen::Vector6d::Zero()),
    mFext(Eigen::Vector6d::Zero()),
    mFgravity(Eigen::Vector6d::Zero()),
    mArtInertia(Eigen::Matrix6d::Identity()),
    mArtInertiaImplicit(Eigen::Matrix6d::Identity()),
    mBiasForce(Eigen::Vector6d::Zero()),
    mCg_dV(Eigen::Vector6d::Zero()),
    mCg_F(Eigen::Vector6d::Zero()),
    mG_F(Eigen::Vector6d::Zero()),
    mFext_F(Eigen::Vector6d::Zero()),
    mM_dV(Eigen::Vector6d::Zero()),
    mM_F(Eigen::Vector6d::Zero()),
    mInvM_c(Eigen::Vector6d::Zero()),
    mInvM_U(Eigen::Vector6d::Zero()),
    mArbitrarySpatial(Eigen::Vector6d::Zero()),
    mDelV(Eigen::Vector6d::Zero()),
    mBiasImpulse(Eigen::Vector6d::Zero()),
    mConstraintImpulse(Eigen::Vector6d::Zero()),
    mImpF(Eigen::Vector6d::Zero()),
    onColShapeAdded(mColShapeAddedSignal),
    onColShapeRemoved(mColShapeRemovedSignal)
{
}

//==============================================================================
=======
>>>>>>> 1d066a27
BodyNode::~BodyNode()
{
  // Release markers
  for (std::vector<Marker*>::const_iterator it = mMarkers.begin();
       it != mMarkers.end(); ++it)
  {
    delete (*it);
  }
}

//==============================================================================
void BodyNode::setProperties(const Properties& _properties)
{
  Entity::setProperties(static_cast<const Entity::Properties&>(_properties));
  setProperties(static_cast<const UniqueProperties&>(_properties));
}

//==============================================================================
void BodyNode::setProperties(const UniqueProperties& _properties)
{
  setInertia(_properties.mInertia);
  setGravityMode(_properties.mGravityMode);
  setFrictionCoeff(_properties.mFrictionCoeff);
  setRestitutionCoeff(_properties.mRestitutionCoeff);

  removeAllCollisionShapes();
  for(size_t i=0; i<_properties.mColShapes.size(); ++i)
    addCollisionShape(_properties.mColShapes[i]);

  mBodyP.mMarkerProperties = _properties.mMarkerProperties;
  // Remove current markers
  for(Marker* marker : mMarkers)
    delete marker;

  // Create new markers
  mMarkers.clear();
  for(const Marker::Properties& marker : mBodyP.mMarkerProperties)
    addMarker(new Marker(marker, this));
}

//==============================================================================
BodyNode::Properties BodyNode::getBodyNodeProperties() const
{
  return BodyNode::Properties(mEntityP, mBodyP);
}

//==============================================================================
void BodyNode::copy(const BodyNode& _otherBodyNode)
{
  if(this == &_otherBodyNode)
    return;

  setProperties(_otherBodyNode.getBodyNodeProperties());
}

//==============================================================================
void BodyNode::copy(const BodyNode* _otherBodyNode)
{
  if(nullptr == _otherBodyNode)
    return;

  copy(*_otherBodyNode);
}

//==============================================================================
BodyNode& BodyNode::operator=(const BodyNode& _otherBodyNode)
{
  copy(_otherBodyNode);
  return *this;
}

//==============================================================================
const std::string& BodyNode::setName(const std::string& _name)
{
  // If it already has the requested name, do nothing
  if(mEntityP.mName == _name)
    return mEntityP.mName;

  // If the BodyNode belongs to a Skeleton, consult the Skeleton's NameManager
  SkeletonPtr skel = getSkeleton();
  if(skel)
  {
    skel->mNameMgrForBodyNodes.removeName(mEntityP.mName);
    SoftBodyNode* softnode = dynamic_cast<SoftBodyNode*>(this);
    if(softnode)
      skel->mNameMgrForSoftBodyNodes.removeName(mEntityP.mName);

    mEntityP.mName = _name;
    skel->addEntryToBodyNodeNameMgr(this);

    if(softnode)
      skel->addEntryToSoftBodyNodeNameMgr(softnode);
  }
  else
  {
    mEntityP.mName = _name;
  }

  // Return the final name (which might have been altered by the Skeleton's
  // NameManager)
  return mEntityP.mName;
}

//==============================================================================
void BodyNode::setGravityMode(bool _gravityMode)
{
  if (mBodyP.mGravityMode == _gravityMode)
    return;

  mBodyP.mGravityMode = _gravityMode;

  SKEL_SET_FLAGS(mGravityForces);
  SKEL_SET_FLAGS(mCoriolisAndGravityForces);
}

//==============================================================================
bool BodyNode::getGravityMode() const
{
  return mBodyP.mGravityMode;
}

//==============================================================================
bool BodyNode::isCollidable() const
{
  return mBodyP.mIsCollidable;
}

//==============================================================================
void BodyNode::setCollidable(bool _isCollidable)
{
  mBodyP.mIsCollidable = _isCollidable;
}

//==============================================================================
void BodyNode::setMass(double _mass)
{
  assert(_mass >= 0.0 && "Negative mass is not allowable.");

  mBodyP.mInertia.setMass(_mass);

  notifyArticulatedInertiaUpdate();
  SkeletonPtr skel = getSkeleton();
  if(skel)
    skel->updateTotalMass();
}

//==============================================================================
double BodyNode::getMass() const
{
  return mBodyP.mInertia.getMass();
}

//==============================================================================
void BodyNode::setMomentOfInertia(double _Ixx, double _Iyy, double _Izz,
                                  double _Ixy, double _Ixz, double _Iyz)
{
  mBodyP.mInertia.setMoment(_Ixx, _Iyy, _Izz,
                          _Ixy, _Ixz, _Iyz);

  notifyArticulatedInertiaUpdate();
}

//==============================================================================
void BodyNode::getMomentOfInertia(double& _Ixx, double& _Iyy, double& _Izz,
                                  double& _Ixy, double& _Ixz, double& _Iyz)
{
  _Ixx = mBodyP.mInertia.getParameter(Inertia::I_XX);
  _Iyy = mBodyP.mInertia.getParameter(Inertia::I_YY);
  _Izz = mBodyP.mInertia.getParameter(Inertia::I_ZZ);

  _Ixy = mBodyP.mInertia.getParameter(Inertia::I_XY);
  _Ixz = mBodyP.mInertia.getParameter(Inertia::I_XZ);
  _Iyz = mBodyP.mInertia.getParameter(Inertia::I_YZ);
}

//==============================================================================
const Eigen::Matrix6d& BodyNode::getSpatialInertia() const
{
  return mBodyP.mInertia.getSpatialTensor();
}

//==============================================================================
void BodyNode::setInertia(const Inertia& _inertia)
{
  mBodyP.mInertia = _inertia;

  notifyArticulatedInertiaUpdate();
  SkeletonPtr skel = getSkeleton();
  if(skel)
    skel->updateTotalMass();
}

//==============================================================================
const Inertia& BodyNode::getInertia() const
{
  return mBodyP.mInertia;
}

//==============================================================================
const math::Inertia& BodyNode::getArticulatedInertia() const
{
  ConstSkeletonPtr skel = getSkeleton();
  if( skel && CHECK_FLAG(mArticulatedInertia) )
    skel->updateArticulatedInertia(mTreeIndex);

  return mArtInertia;
}

//==============================================================================
const math::Inertia& BodyNode::getArticulatedInertiaImplicit() const
{
  ConstSkeletonPtr skel = getSkeleton();
  if( skel && CHECK_FLAG(mArticulatedInertia) )
    skel->updateArticulatedInertia(mTreeIndex);

  return mArtInertiaImplicit;
}

//==============================================================================
void BodyNode::setLocalCOM(const Eigen::Vector3d& _com)
{
  mBodyP.mInertia.setLocalCOM(_com);

  notifyArticulatedInertiaUpdate();
}

//==============================================================================
const Eigen::Vector3d& BodyNode::getLocalCOM() const
{
  return mBodyP.mInertia.getLocalCOM();
}

//==============================================================================
Eigen::Vector3d BodyNode::getWorldCOM() const
{
  return getWorldTransform() * getLocalCOM();
}

//==============================================================================
Eigen::Vector3d BodyNode::getWorldCOMVelocity() const
{
  return getSpatialVelocity(getLocalCOM(),
                            Frame::World(), Frame::World()).tail<3>();
}

//==============================================================================
Eigen::Vector3d BodyNode::getWorldCOMAcceleration() const
{
  return getSpatialAcceleration(getLocalCOM(),
                                Frame::World(), Frame::World()).tail<3>();
}

//==============================================================================
Eigen::Vector3d BodyNode::getCOM(const Frame* _withRespectTo) const
{
  return getTransform(_withRespectTo) * getLocalCOM();
}

//==============================================================================
Eigen::Vector3d BodyNode::getCOMLinearVelocity(const Frame* _relativeTo,
                                            const Frame* _inCoordinatesOf) const
{
  return getLinearVelocity(getLocalCOM(), _relativeTo, _inCoordinatesOf);
}

//==============================================================================
Eigen::Vector6d BodyNode::getCOMSpatialVelocity() const
{
  return getSpatialVelocity(getLocalCOM());
}

//==============================================================================
Eigen::Vector6d BodyNode::getCOMSpatialVelocity(const Frame* _relativeTo,
                                            const Frame* _inCoordinatesOf) const
{
  return getSpatialVelocity(getLocalCOM(), _relativeTo, _inCoordinatesOf);
}

//==============================================================================
Eigen::Vector3d BodyNode::getCOMLinearAcceleration(const Frame* _relativeTo,
                                            const Frame* _inCoordinatesOf) const
{
  return getLinearAcceleration(getLocalCOM(), _relativeTo, _inCoordinatesOf);
}

//==============================================================================
Eigen::Vector6d BodyNode::getCOMSpatialAcceleration() const
{
  return getSpatialAcceleration(getLocalCOM());
}

//==============================================================================
Eigen::Vector6d BodyNode::getCOMSpatialAcceleration(const Frame* _relativeTo,
                                            const Frame* _inCoordinatesOf) const
{
  return getSpatialAcceleration(getLocalCOM(), _relativeTo, _inCoordinatesOf);
}

//==============================================================================
void BodyNode::setFrictionCoeff(double _coeff)
{
  assert(0.0 <= _coeff
         && "Coefficient of friction should be non-negative value.");
  mBodyP.mFrictionCoeff = _coeff;
}

//==============================================================================
double BodyNode::getFrictionCoeff() const
{
  return mBodyP.mFrictionCoeff;
}

//==============================================================================
void BodyNode::setRestitutionCoeff(double _coeff)
{
  assert(0.0 <= _coeff && _coeff <= 1.0
         && "Coefficient of restitution should be in range of [0, 1].");
  mBodyP.mRestitutionCoeff = _coeff;
}

//==============================================================================
double BodyNode::getRestitutionCoeff() const
{
  return mBodyP.mRestitutionCoeff;
}

//==============================================================================
void BodyNode::addCollisionShape(ShapePtr _shape)
{
  if(nullptr == _shape)
  {
    dtwarn << "[BodyNode::addCollisionShape] Attempting to add a nullptr as a "
           << "collision shape\n";
    return;
  }

  if(_shape->getShapeType() == Shape::LINE_SEGMENT)
  {
    dtwarn << "[BodyNode::addCollisionShape] Attempting to add a LINE_SEGMENT "
           << "type shape as a collision shape. This is not supported.\n";
    return;
  }

  if(std::find(mBodyP.mColShapes.begin(), mBodyP.mColShapes.end(), _shape)
     != mBodyP.mColShapes.end())
  {
    dtwarn << "[BodyNode::addCollisionShape] Attempting to add a duplicate "
           << "collision shape.\n";
    return;
  }

  mBodyP.mColShapes.push_back(_shape);

  mColShapeAddedSignal.raise(this, _shape);
}

//==============================================================================
void BodyNode::removeCollisionShape(ShapePtr _shape)
{
  if (nullptr == _shape)
    return;

  mBodyP.mColShapes.erase(std::remove(mBodyP.mColShapes.begin(),
                                      mBodyP.mColShapes.end(), _shape),
                          mBodyP.mColShapes.end());

  mColShapeRemovedSignal.raise(this, _shape);
}

//==============================================================================
void BodyNode::removeAllCollisionShapes()
{
  std::vector<ShapePtr>::iterator it = mBodyP.mColShapes.begin();
  while (it != mBodyP.mColShapes.end())
  {
    removeCollisionShape(*it);
    it = mBodyP.mColShapes.begin();
  }
}

//==============================================================================
size_t BodyNode::getNumCollisionShapes() const
{
  return mBodyP.mColShapes.size();
}

//==============================================================================
ShapePtr BodyNode::getCollisionShape(size_t _index)
{
  return getVectorObjectIfAvailable<ShapePtr>(_index, mBodyP.mColShapes);
}

//==============================================================================
ConstShapePtr BodyNode::getCollisionShape(size_t _index) const
{
  return getVectorObjectIfAvailable<ShapePtr>(_index, mBodyP.mColShapes);
}

//==============================================================================
std::shared_ptr<Skeleton> BodyNode::getSkeleton()
{
  return mSkeleton.lock();
}

//==============================================================================
std::shared_ptr<const Skeleton> BodyNode::getSkeleton() const
{
  return mSkeleton.lock();
}

//==============================================================================
size_t BodyNode::getIndexInSkeleton() const
{
  return mIndexInSkeleton;
}

//==============================================================================
size_t BodyNode::getIndexInTree() const
{
  return mIndexInTree;
}

//==============================================================================
size_t BodyNode::getTreeIndex() const
{
  return mTreeIndex;
}

//==============================================================================
void BodyNode::setParentJoint(Joint* _joint)
{
  if (_joint->getChildBodyNode())
  {
    assert(_joint->getChildBodyNode() != this);
  }

  SkeletonPtr skel = getSkeleton();
  if (skel)
  {
    skel->unregisterJoint(mParentJoint);
    skel->registerJoint(_joint);
  }

  if (mParentJoint)
    mParentJoint->mChildBodyNode = nullptr;

  mParentJoint = _joint;
  mParentJoint->mChildBodyNode = this;
}

//==============================================================================
static bool checkSkeletonNodeAgreement(
    const BodyNode* _bodyNode,
    ConstSkeletonPtr _newSkeleton, const BodyNode* _newParent,
    const std::string& _function,
    const std::string& _operation)
{
  if(nullptr == _newSkeleton)
  {
    dterr << "[BodyNode::" << _function << "] Attempting to " << _operation
          << " a BodyNode tree starting " << "from [" << _bodyNode->getName()
          << "] in the Skeleton named [" << _bodyNode->getSkeleton()->getName()
          << "] into a nullptr Skeleton.\n";
    return false;
  }

  if(_newParent && _newSkeleton != _newParent->getSkeleton())
  {
    dterr << "[BodyNode::" << _function << "] Mismatch between the specified "
          << "Skeleton [" << _newSkeleton->getName() << "] (" << _newSkeleton
          << ") and the specified new parent BodyNode ["
          << _newParent->getName() << "] whose actual Skeleton is named ["
          << _newParent->getSkeleton()->getName() <<  "] ("
          << _newParent->getSkeleton() << ") while attempting to " << _operation
          << " the BodyNode [" << _bodyNode->getName() << "] from the "
          << "Skeleton named [" << _bodyNode->getSkeleton()->getName() << "] ("
          << _bodyNode->getSkeleton() << ").\n";
    return false;
  }

  return true;
}

//==============================================================================
SkeletonPtr BodyNode::remove(const std::string& _name)
{
  return split(_name);
}

//==============================================================================
bool BodyNode::moveTo(BodyNode* _newParent)
{
  if(nullptr == _newParent)
    return getSkeleton()->moveBodyNodeTree(
          getParentJoint(), this, getSkeleton(), nullptr);
  else
    return getSkeleton()->moveBodyNodeTree(
          getParentJoint(), this, _newParent->getSkeleton(), _newParent);
}

//==============================================================================
bool BodyNode::moveTo(const SkeletonPtr& _newSkeleton, BodyNode* _newParent)
{
  if(checkSkeletonNodeAgreement(
       this, _newSkeleton, _newParent, "moveTo", "move"))
  {
    return getSkeleton()->moveBodyNodeTree(
          getParentJoint(), this, _newSkeleton, _newParent);
  }

  return false;
}

//==============================================================================
SkeletonPtr BodyNode::split(const std::string& _skeletonName)
{
  SkeletonPtr skel = Skeleton::create(getSkeleton()->getSkeletonProperties());
  skel->setName(_skeletonName);
  moveTo(skel, nullptr);
  return skel;
}

//==============================================================================
std::pair<Joint*, BodyNode*> BodyNode::copyTo(BodyNode* _newParent,
                                              bool _recursive)
{
  if(nullptr == _newParent)
    return getSkeleton()->cloneBodyNodeTree(
          nullptr, this, getSkeleton(), nullptr, _recursive);
  else
    return getSkeleton()->cloneBodyNodeTree(
          nullptr, this, _newParent->getSkeleton(), _newParent, _recursive);
}

//==============================================================================
std::pair<Joint*, BodyNode*> BodyNode::copyTo(const SkeletonPtr& _newSkeleton,
                                              BodyNode* _newParent,
                                              bool _recursive) const
{
  if(checkSkeletonNodeAgreement(
       this, _newSkeleton, _newParent, "copyTo", "copy"))
  {
    return getSkeleton()->cloneBodyNodeTree(
          nullptr, this, _newSkeleton, _newParent, _recursive);
  }

  return std::pair<Joint*, BodyNode*>(nullptr, nullptr);
}

//==============================================================================
SkeletonPtr BodyNode::copyAs(const std::string& _skeletonName,
                             bool _recursive) const
{
  SkeletonPtr skel = Skeleton::create(getSkeleton()->getSkeletonProperties());
  skel->setName(_skeletonName);
  copyTo(skel, nullptr, _recursive);
  return skel;
}

//==============================================================================
Joint* BodyNode::getParentJoint()
{
  return mParentJoint;
}

//==============================================================================
const Joint* BodyNode::getParentJoint() const
{
  return mParentJoint;
}

//==============================================================================
BodyNode* BodyNode::getParentBodyNode()
{
  return mParentBodyNode;
}

//==============================================================================
const BodyNode* BodyNode::getParentBodyNode() const
{
  return mParentBodyNode;
}

//==============================================================================
void BodyNode::addChildBodyNode(BodyNode* _body)
{
  assert(_body != NULL);

  if(std::find(mChildBodyNodes.begin(), mChildBodyNodes.end(), _body) !=
     mChildBodyNodes.end())
  {
    dtwarn << "[BodyNode::addChildBodyNode] Attempting to add a BodyNode '"
           << _body->getName() << "' as a child BodyNode of '" << getName()
           << "', which is already its parent." << std::endl;
    return;
  }

  mChildBodyNodes.push_back(_body);
  _body->mParentBodyNode = this;
  _body->changeParentFrame(this);
}

//==============================================================================
BodyNode* BodyNode::getChildBodyNode(size_t _index)
{
  return getVectorObjectIfAvailable<BodyNode*>(_index, mChildBodyNodes);
}

//==============================================================================
const BodyNode* BodyNode::getChildBodyNode(size_t _index) const
{
  return getVectorObjectIfAvailable<BodyNode*>(_index, mChildBodyNodes);
}

//==============================================================================
size_t BodyNode::getNumChildBodyNodes() const
{
  return mChildBodyNodes.size();
}

//==============================================================================
void BodyNode::addMarker(Marker* _marker)
{
  mMarkers.push_back(_marker);
  SkeletonPtr skel = getSkeleton();
  if(skel)
    skel->addEntryToMarkerNameMgr(_marker);
}

//==============================================================================
size_t BodyNode::getNumMarkers() const
{
  return mMarkers.size();
}

//==============================================================================
Marker* BodyNode::getMarker(size_t _index)
{
  return getVectorObjectIfAvailable<Marker*>(_index, mMarkers);
}

//==============================================================================
const Marker* BodyNode::getMarker(size_t _index) const
{
  return getVectorObjectIfAvailable<Marker*>(_index, mMarkers);
}

//==============================================================================
bool BodyNode::dependsOn(size_t _genCoordIndex) const
{
  return std::binary_search(mDependentGenCoordIndices.begin(),
                            mDependentGenCoordIndices.end(),
                            _genCoordIndex);
}

//==============================================================================
size_t BodyNode::getNumDependentGenCoords() const
{
  return mDependentGenCoordIndices.size();
}

//==============================================================================
size_t BodyNode::getDependentGenCoordIndex(size_t _arrayIndex) const
{
  assert(0 <= _arrayIndex && _arrayIndex < mDependentGenCoordIndices.size());

  return mDependentGenCoordIndices[_arrayIndex];
}

//==============================================================================
const std::vector<size_t>& BodyNode::getDependentGenCoordIndices() const
{
  return mDependentGenCoordIndices;
}

//==============================================================================
const std::vector<DegreeOfFreedom*>& BodyNode::getDependentDofs()
{
<<<<<<< HEAD
  // TODO(MXG): This first section is outdated, because it's a contingency in
  // case this BodyNode does not belong to a Skeleton yet. Once the public
  // constructor for BodyNode is removed, this chunk of code can be thrown out.
  std::vector<DofType*> dofs;
  SkelType* skel = bn->getSkeleton();
  if(!skel)
  {
    JType* joint = bn->getParentJoint();
    if(!joint)
      return dofs;

    size_t nDofs = joint->getNumDofs();
    dofs.reserve(nDofs);
    for(size_t i=0; i<nDofs; ++i)
      dofs.push_back(joint->getDof(i));

    return dofs;
  }

  const std::vector<size_t>& coords = bn->getDependentGenCoordIndices();
  size_t nDofs = coords.size();
  dofs.reserve(nDofs);
  for(size_t i=0; i<nDofs; ++i)
    dofs.push_back(skel->getDof(coords[i]));

  return dofs;
=======
  return mDependentDofs;
>>>>>>> 1d066a27
}

//==============================================================================
const std::vector<const DegreeOfFreedom*>& BodyNode::getDependentDofs() const
{
  return mConstDependentDofs;
}

//==============================================================================
std::vector<size_t> BodyNode::getLinkageGenCoordIndices() const
{
  const BodyNode* baseBn = getParentBodyNode();

  // Attempt to get at least one degree of freedom
  while(baseBn &&
      baseBn->getNumDependentGenCoords() == getNumDependentGenCoords())
  {
    baseBn = baseBn->getParentBodyNode();
  }

  // Keep moving upstream, as long as the parent has no other children
  while(baseBn && baseBn->getNumChildBodyNodes() == 1)
  {
    baseBn = baseBn->getParentBodyNode();
  }

  size_t start = 0;
  // Ignore any coordinates that the base BodyNode depends on
  if(baseBn)
    start = baseBn->getNumDependentGenCoords();

  std::vector<size_t> linkage;
  linkage.reserve(getNumDependentGenCoords() - start);
  for(size_t i=start; i<getNumDependentGenCoords(); ++i)
    linkage.push_back(getDependentGenCoordIndex(i));

  return linkage;
}

//==============================================================================
template <typename DofType, typename SkeletonType>
static std::vector<DofType*> swapIndicesWithDofs(
    const std::vector<size_t>& _indices, SkeletonType* _skel)
{
  size_t nDofs = _indices.size();
  std::vector<DofType*> dofs; dofs.reserve(nDofs);
  for(size_t i=0; i<nDofs; ++i)
    dofs.push_back(_skel->getDof(_indices[i]));
  return dofs;
}

//==============================================================================
std::vector<DegreeOfFreedom*> BodyNode::getLinkageDofs()
{
  return swapIndicesWithDofs<DegreeOfFreedom, Skeleton>(
        getLinkageGenCoordIndices(), getSkeleton());
}

//==============================================================================
std::vector<const DegreeOfFreedom*> BodyNode::getLinkageDofs() const
{
  return swapIndicesWithDofs<const DegreeOfFreedom, const Skeleton>(
        getLinkageGenCoordIndices(), getSkeleton());
}

//==============================================================================
const Eigen::Isometry3d& BodyNode::getRelativeTransform() const
{
  return mParentJoint->getLocalTransform();
}

//==============================================================================
const Eigen::Vector6d& BodyNode::getRelativeSpatialVelocity() const
{
  return mParentJoint->getLocalSpatialVelocity();
}

//==============================================================================
const Eigen::Vector6d& BodyNode::getBodyVelocity() const
{
  return getSpatialVelocity();
}

//==============================================================================
Eigen::Vector3d BodyNode::getBodyLinearVelocity() const
{
  return getSpatialVelocity().tail<3>();
}

//==============================================================================
Eigen::Vector3d BodyNode::getBodyLinearVelocity(
    const Eigen::Vector3d& _offset) const
{
  const Eigen::Vector6d& V = getSpatialVelocity();
  return V.tail<3>() + V.head<3>().cross(_offset);
}

//==============================================================================
Eigen::Vector3d BodyNode::getBodyAngularVelocity() const
{
  return getSpatialVelocity().head<3>();
}

//==============================================================================
Eigen::Vector3d BodyNode::getWorldLinearVelocity() const
{
  return getLinearVelocity();
}

//==============================================================================
Eigen::Vector3d BodyNode::getWorldLinearVelocity(
    const Eigen::Vector3d& _offset) const
{
  return getLinearVelocity(_offset);
}

//==============================================================================
Eigen::Vector3d BodyNode::getWorldAngularVelocity() const
{
  return getAngularVelocity();
}

//==============================================================================
const Eigen::Vector6d& BodyNode::getRelativeSpatialAcceleration() const
{
  return mParentJoint->getLocalSpatialAcceleration();
}

//==============================================================================
const Eigen::Vector6d& BodyNode::getPrimaryRelativeAcceleration() const
{
  return mParentJoint->getLocalPrimaryAcceleration();
}

//==============================================================================
const Eigen::Vector6d& BodyNode::getPartialAcceleration() const
{
  if(mIsPartialAccelerationDirty)
    updatePartialAcceleration();

  return mPartialAcceleration;
}

//==============================================================================
const math::Jacobian& BodyNode::getJacobian() const
{
  if (mIsBodyJacobianDirty)
    updateBodyJacobian();

  return mBodyJacobian;
}

//==============================================================================
math::Jacobian BodyNode::getJacobian(const Frame* _inCoordinatesOf) const
{
  if(this == _inCoordinatesOf)
    return getJacobian();
  else if(_inCoordinatesOf->isWorld())
    return getWorldJacobian();

  return math::AdRJac(getTransform(_inCoordinatesOf), getJacobian());
}

//==============================================================================
math::Jacobian BodyNode::getJacobian(const Eigen::Vector3d& _offset) const
{
  math::Jacobian J = getJacobian();
  J.bottomRows<3>() += J.topRows<3>().colwise().cross(_offset);

  return J;
}

//==============================================================================
math::Jacobian BodyNode::getJacobian(const Eigen::Vector3d& _offset,
                                     const Frame* _inCoordinatesOf) const
{
  if(this == _inCoordinatesOf)
    return getJacobian(_offset);
  else if(_inCoordinatesOf->isWorld())
    return getWorldJacobian(_offset);

  Eigen::Isometry3d T = getTransform(_inCoordinatesOf);
  T.translation() = - T.linear() * _offset;

  return math::AdTJac(T, getJacobian());
}

//==============================================================================
const math::Jacobian& BodyNode::getWorldJacobian() const
{
  if(mIsWorldJacobianDirty)
    updateWorldJacobian();

  return mWorldJacobian;
}

//==============================================================================
math::Jacobian BodyNode::getWorldJacobian(const Eigen::Vector3d& _offset) const
{
  math::Jacobian J = getWorldJacobian();
  J.bottomRows<3>() += J.topRows<3>().colwise().cross(
                                        getWorldTransform().linear() * _offset);

  return J;
}

//==============================================================================
math::LinearJacobian BodyNode::getLinearJacobian(
    const Frame* _inCoordinatesOf) const
{
  if(this == _inCoordinatesOf)
    return getJacobian().bottomRows<3>();
  else if(_inCoordinatesOf->isWorld())
    return getWorldJacobian().bottomRows<3>();

  return getTransform(_inCoordinatesOf).linear() * getJacobian().bottomRows<3>();
}

//==============================================================================
math::LinearJacobian BodyNode::getLinearJacobian(const Eigen::Vector3d& _offset,
                                            const Frame* _inCoordinatesOf) const
{
  const math::Jacobian& J = getJacobian();
  math::LinearJacobian JLinear;
  JLinear = J.bottomRows<3>() + J.topRows<3>().colwise().cross(_offset);

  if(this == _inCoordinatesOf)
    return JLinear;

  return getTransform(_inCoordinatesOf).linear() * JLinear;
}

//==============================================================================
math::AngularJacobian BodyNode::getAngularJacobian(
                                            const Frame* _inCoordinatesOf) const
{
  if(this == _inCoordinatesOf)
    return getJacobian().topRows<3>();
  else if(_inCoordinatesOf->isWorld())
    return getWorldJacobian().topRows<3>();

  return getTransform(_inCoordinatesOf).linear() * getJacobian().topRows<3>();
}

//==============================================================================
const math::Jacobian& BodyNode::getJacobianSpatialDeriv() const
{
  if(mIsBodyJacobianSpatialDerivDirty)
    updateBodyJacobianSpatialDeriv();

  return mBodyJacobianSpatialDeriv;
}

//==============================================================================
math::Jacobian BodyNode::getJacobianSpatialDeriv(const Frame* _inCoordinatesOf) const
{
  if(this == _inCoordinatesOf)
    return getJacobianSpatialDeriv();

  return math::AdRJac(getTransform(_inCoordinatesOf), getJacobianSpatialDeriv());
}

//==============================================================================
math::Jacobian BodyNode::getJacobianSpatialDeriv(const Eigen::Vector3d& _offset) const
{
  math::Jacobian J_d = getJacobianSpatialDeriv();
  J_d.bottomRows<3>() += J_d.topRows<3>().colwise().cross(_offset);

  return J_d;
}

//==============================================================================
math::Jacobian BodyNode::getJacobianSpatialDeriv(const Eigen::Vector3d& _offset,
                                            const Frame* _inCoordinatesOf) const
{
  if(this == _inCoordinatesOf)
    return getJacobianSpatialDeriv(_offset);

  Eigen::Isometry3d T = getTransform(_inCoordinatesOf);
  T.translation() = T.linear() * -_offset;

  return math::AdTJac(T, getJacobianSpatialDeriv());
}

//==============================================================================
const math::Jacobian& BodyNode::getJacobianClassicDeriv() const
{
  if(mIsWorldJacobianClassicDerivDirty)
    updateWorldJacobianClassicDeriv();

  return mWorldJacobianClassicDeriv;
}

//==============================================================================
math::Jacobian BodyNode::getJacobianClassicDeriv(const Frame* _inCoordinatesOf) const
{
  if(_inCoordinatesOf->isWorld())
    return getJacobianClassicDeriv();

  return math::AdRInvJac(_inCoordinatesOf->getWorldTransform(),
                         getJacobianClassicDeriv());
}

//==============================================================================
math::Jacobian BodyNode::getJacobianClassicDeriv(const Eigen::Vector3d& _offset,
                                            const Frame* _inCoordinatesOf) const
{
  math::Jacobian J_d = getJacobianClassicDeriv();
  const math::Jacobian& J = getWorldJacobian();
  const Eigen::Vector3d& w = getAngularVelocity();
  const Eigen::Vector3d& p = (getWorldTransform().linear() * _offset).eval();

  J_d.bottomRows<3>() += J_d.topRows<3>().colwise().cross(p)
                         + J.topRows<3>().colwise().cross(w.cross(p));

  if(_inCoordinatesOf->isWorld())
    return J_d;

  return math::AdRInvJac(_inCoordinatesOf->getWorldTransform(), J_d);
}

//==============================================================================
math::LinearJacobian BodyNode::getLinearJacobianDeriv(
    const Frame* _inCoordinatesOf) const
{
  const math::Jacobian& J_d = getJacobianClassicDeriv();
  if(_inCoordinatesOf->isWorld())
    return J_d.bottomRows<3>();

  return _inCoordinatesOf->getWorldTransform().linear().transpose()
          * J_d.bottomRows<3>();
}

//==============================================================================
math::LinearJacobian BodyNode::getLinearJacobianDeriv(
    const Eigen::Vector3d& _offset, const Frame* _inCoordinatesOf) const
{
  const math::Jacobian& J_d = getJacobianClassicDeriv();
  const math::Jacobian& J = getWorldJacobian();
  const Eigen::Vector3d& w = getAngularVelocity();
  const Eigen::Vector3d& p = (getWorldTransform().linear() * _offset).eval();

  if(_inCoordinatesOf->isWorld())
    return J_d.bottomRows<3>() + J_d.topRows<3>().colwise().cross(p)
           + J.topRows<3>().colwise().cross(w.cross(p));

  return _inCoordinatesOf->getWorldTransform().linear().transpose()
         * (J_d.bottomRows<3>() + J_d.topRows<3>().colwise().cross(p)
            + J.topRows<3>().colwise().cross(w.cross(p)));
}

//==============================================================================
math::AngularJacobian BodyNode::getAngularJacobianDeriv(
    const Frame* _inCoordinatesOf) const
{
  const math::Jacobian& J_d = getJacobianClassicDeriv();

  if(_inCoordinatesOf->isWorld())
    return J_d.topRows<3>();

  return _inCoordinatesOf->getWorldTransform().linear().transpose()
         * J_d.topRows<3>();
}

//==============================================================================
const Eigen::Vector6d& BodyNode::getBodyAcceleration() const
{
  return getSpatialAcceleration();
}

//==============================================================================
Eigen::Vector3d BodyNode::getBodyLinearAcceleration() const
{
  return getSpatialAcceleration().tail<3>();
}

//==============================================================================
Eigen::Vector3d BodyNode::getBodyLinearAcceleration(
    const Eigen::Vector3d& _offset) const
{
  return getSpatialAcceleration(_offset).tail<3>();
}

//==============================================================================
Eigen::Vector3d BodyNode::getBodyAngularAcceleration() const
{
  return getSpatialAcceleration().head<3>();
}

//==============================================================================
Eigen::Vector3d BodyNode::getWorldLinearAcceleration() const
{
  return getSpatialAcceleration(Frame::World(), Frame::World()).tail<3>();
}

//==============================================================================
Eigen::Vector3d BodyNode::getWorldLinearAcceleration(
    const Eigen::Vector3d& _offset) const
{
  return getSpatialAcceleration(_offset, Frame::World(), Frame::World()).tail<3>();
}

//==============================================================================
Eigen::Vector3d BodyNode::getWorldAngularAcceleration() const
{
  return getSpatialAcceleration(Frame::World(), Frame::World()).head<3>();
}

//==============================================================================
const math::Jacobian& BodyNode::getBodyJacobian()
{
  return getJacobian();
}

//==============================================================================
math::LinearJacobian BodyNode::getBodyLinearJacobian()
{
  return getJacobian().bottomRows<3>();
}

//==============================================================================
math::LinearJacobian BodyNode::getBodyLinearJacobian(
    const Eigen::Vector3d& _offset)
{
  return getJacobian(_offset).bottomRows<3>();
}

//==============================================================================
math::AngularJacobian BodyNode::getBodyAngularJacobian()
{
  return getJacobian().topRows<3>();
}

//==============================================================================
math::LinearJacobian BodyNode::getWorldLinearJacobian()
{
  return getJacobian(Frame::World()).bottomRows<3>();
}

//==============================================================================
math::LinearJacobian BodyNode::getWorldLinearJacobian(
    const Eigen::Vector3d& _offset)
{
  return getJacobian(_offset, Frame::World()).bottomRows<3>();
}

//==============================================================================
math::AngularJacobian BodyNode::getWorldAngularJacobian()
{
  return getJacobian(Frame::World()).topRows<3>();
}

//==============================================================================
const math::Jacobian& BodyNode::getBodyJacobianDeriv()
{
  return getJacobianSpatialDeriv();
}

//==============================================================================
math::LinearJacobian BodyNode::getBodyLinearJacobianDeriv()
{
  return getJacobianSpatialDeriv().bottomRows<3>();
}

//==============================================================================
math::LinearJacobian BodyNode::getBodyLinearJacobianDeriv(
    const Eigen::Vector3d& _offset)
{
  return getJacobianSpatialDeriv(_offset).bottomRows<3>();
}

//==============================================================================
math::AngularJacobian BodyNode::getBodyAngularJacobianDeriv()
{
  return getJacobianSpatialDeriv().topRows<3>();
}

//==============================================================================
math::LinearJacobian BodyNode::getWorldLinearJacobianDeriv()
{
  return getJacobianSpatialDeriv(Frame::World()).bottomRows<3>();
}

//==============================================================================
math::LinearJacobian BodyNode::getWorldLinearJacobianDeriv(
    const Eigen::Vector3d& _offset)
{
  return getJacobianSpatialDeriv(_offset, Frame::World()).bottomRows<3>();
}

//==============================================================================
math::AngularJacobian BodyNode::getWorldAngularJacobianDeriv()
{
  return getJacobianSpatialDeriv(Frame::World()).topRows<3>();
}

//==============================================================================
const Eigen::Vector6d& BodyNode::getBodyVelocityChange() const
{
  return mDelV;
}

//==============================================================================
void BodyNode::setColliding(bool _isColliding)
{
  mIsColliding = _isColliding;
}

//==============================================================================
bool BodyNode::isColliding()
{
  return mIsColliding;
}

//==============================================================================
void BodyNode::addExtForce(const Eigen::Vector3d& _force,
                           const Eigen::Vector3d& _offset,
                           bool _isForceLocal,
                           bool _isOffsetLocal)
{
  Eigen::Isometry3d T = Eigen::Isometry3d::Identity();
  Eigen::Vector6d F = Eigen::Vector6d::Zero();
  const Eigen::Isometry3d& W = getWorldTransform();

  if (_isOffsetLocal)
    T.translation() = _offset;
  else
    T.translation() = W.inverse() * _offset;

  if (_isForceLocal)
    F.tail<3>() = _force;
  else
    F.tail<3>() = W.linear().transpose() * _force;

  mFext += math::dAdInvT(T, F);

  SKEL_SET_FLAGS(mExternalForces);
}

//==============================================================================
void BodyNode::setExtForce(const Eigen::Vector3d& _force,
                           const Eigen::Vector3d& _offset,
                           bool _isForceLocal, bool _isOffsetLocal)
{
  Eigen::Isometry3d T = Eigen::Isometry3d::Identity();
  Eigen::Vector6d F = Eigen::Vector6d::Zero();
  const Eigen::Isometry3d& W = getWorldTransform();

  if (_isOffsetLocal)
    T.translation() = _offset;
  else
    T.translation() = W.inverse() * _offset;

  if (_isForceLocal)
    F.tail<3>() = _force;
  else
    F.tail<3>() = W.linear().transpose() * _force;

  mFext = math::dAdInvT(T, F);

  SKEL_SET_FLAGS(mExternalForces);
}

//==============================================================================
void BodyNode::addExtTorque(const Eigen::Vector3d& _torque, bool _isLocal)
{
  if (_isLocal)
    mFext.head<3>() += _torque;
  else
    mFext.head<3>() += getWorldTransform().linear().transpose() * _torque;

  SKEL_SET_FLAGS(mExternalForces);
}

//==============================================================================
void BodyNode::setExtTorque(const Eigen::Vector3d& _torque, bool _isLocal)
{
  if (_isLocal)
    mFext.head<3>() = _torque;
  else
    mFext.head<3>() = getWorldTransform().linear().transpose() * _torque;

  SKEL_SET_FLAGS(mExternalForces);
}

//==============================================================================
BodyNode::BodyNode(BodyNode* _parentBodyNode, Joint* _parentJoint,
                   const Properties& _properties)
  : Entity(Frame::World(), "", false), // Name gets set later by setProperties
    Frame(Frame::World(), ""),
    mID(BodyNode::msBodyNodeCount++),
    mIK(this),
    mIsColliding(false),
    mReferenceCount(0),
    mLockedSkeleton(std::make_shared<MutexedWeakSkeletonPtr>()),
    mParentJoint(_parentJoint),
    mParentBodyNode(nullptr),
    mIsBodyJacobianDirty(true),
    mIsWorldJacobianDirty(true),
    mIsBodyJacobianSpatialDerivDirty(true),
    mIsWorldJacobianClassicDerivDirty(true),
    mPartialAcceleration(Eigen::Vector6d::Zero()),
    mIsPartialAccelerationDirty(true),
    mF(Eigen::Vector6d::Zero()),
    mFext(Eigen::Vector6d::Zero()),
    mFgravity(Eigen::Vector6d::Zero()),
    mArtInertia(Eigen::Matrix6d::Identity()),
    mArtInertiaImplicit(Eigen::Matrix6d::Identity()),
    mBiasForce(Eigen::Vector6d::Zero()),
    mCg_dV(Eigen::Vector6d::Zero()),
    mCg_F(Eigen::Vector6d::Zero()),
    mG_F(Eigen::Vector6d::Zero()),
    mFext_F(Eigen::Vector6d::Zero()),
    mM_dV(Eigen::Vector6d::Zero()),
    mM_F(Eigen::Vector6d::Zero()),
    mInvM_c(Eigen::Vector6d::Zero()),
    mInvM_U(Eigen::Vector6d::Zero()),
    mArbitrarySpatial(Eigen::Vector6d::Zero()),
    mDelV(Eigen::Vector6d::Zero()),
    mBiasImpulse(Eigen::Vector6d::Zero()),
    mConstraintImpulse(Eigen::Vector6d::Zero()),
    mImpF(Eigen::Vector6d::Zero()),
    onColShapeAdded(mColShapeAddedSignal),
    onColShapeRemoved(mColShapeRemovedSignal),
    onStructuralChange(mStructuralChangeSignal)
{
  mParentJoint->mChildBodyNode = this;
  setProperties(_properties);

  if(_parentBodyNode)
    _parentBodyNode->addChildBodyNode(this);
}

//==============================================================================
BodyNode* BodyNode::clone(BodyNode* _parentBodyNode, Joint* _parentJoint) const
{
  return new BodyNode(_parentBodyNode, _parentJoint, getBodyNodeProperties());
}

//==============================================================================
void BodyNode::init(const SkeletonPtr& _skeleton)
{
  mSkeleton = _skeleton;
  assert(_skeleton);
  if(mReferenceCount > 0)
  {
    mReferenceSkeleton = mSkeleton.lock();
  }

  // Put the scope around this so that 'lock' releases the mutex immediately
  // after we're done with it
  {
    std::lock_guard<std::mutex> lock(mLockedSkeleton->mMutex);
    mLockedSkeleton->mSkeleton = mSkeleton;
  }

  mParentJoint->init(_skeleton);

  //--------------------------------------------------------------------------
  // Fill the list of generalized coordinates this node depends on, and sort
  // it.
  //--------------------------------------------------------------------------
  if (mParentBodyNode)
    mDependentGenCoordIndices = mParentBodyNode->mDependentGenCoordIndices;
  else
    mDependentGenCoordIndices.clear();

  for (size_t i = 0; i < mParentJoint->getNumDofs(); i++)
    mDependentGenCoordIndices.push_back(mParentJoint->getIndexInSkeleton(i));

  // Sort
  std::sort(mDependentGenCoordIndices.begin(), mDependentGenCoordIndices.end());

  mDependentDofs.clear();
  mDependentDofs.reserve(mDependentGenCoordIndices.size());
  mConstDependentDofs.clear();
  mConstDependentDofs.reserve(mDependentGenCoordIndices.size());
  for(const size_t& index : mDependentGenCoordIndices)
  {
    mDependentDofs.push_back(_skeleton->getDof(index));
    mConstDependentDofs.push_back(_skeleton->getDof(index));
  }

#ifndef NDEBUG
  // Check whether there is duplicated indices.
  size_t nDepGenCoordIndices = mDependentGenCoordIndices.size();
  for (size_t i = 0; i < nDepGenCoordIndices; ++i)
  {
    for (size_t j = i + 1; j < nDepGenCoordIndices; ++j)
    {
      assert(mDependentGenCoordIndices[i] !=
             mDependentGenCoordIndices[j] &&
             "Duplicated index is found in mDependentGenCoordIndices.");
    }
  }
#endif // NDEBUG

  //--------------------------------------------------------------------------
  // Set dimensions of dynamics matrices and vectors.
  //--------------------------------------------------------------------------
  size_t numDepGenCoords = getNumDependentGenCoords();
  mBodyJacobian.setZero(6, numDepGenCoords);
  mWorldJacobian.setZero(6, numDepGenCoords);
  mBodyJacobianSpatialDeriv.setZero(6, numDepGenCoords);
  mWorldJacobianClassicDeriv.setZero(6, numDepGenCoords);
<<<<<<< HEAD

  mIK.initialize();
=======
  notifyTransformUpdate();
>>>>>>> 1d066a27
}

//==============================================================================
void BodyNode::processNewEntity(Entity* _newChildEntity)
{
  // Here we want to sort out whether the Entity that has been added is a child
  // BodyNode or not

  // Check if it's a child BodyNode (if not, then it's just some other arbitrary
  // type of Entity)
  if(find(mChildBodyNodes.begin(), mChildBodyNodes.end(), _newChildEntity) !=
     mChildBodyNodes.end())
    return;

  // Check if it's already accounted for in our Non-BodyNode Entities
  if(mNonBodyNodeEntities.find(_newChildEntity) != mNonBodyNodeEntities.end())
  {
    dtwarn << "[BodyNode::processNewEntity] Attempting to add an Entity ["
           << _newChildEntity->getName() << "] as a child Entity of ["
           << getName() << "], which is already its parent." << std::endl;
    return;
  }

  // Add it to the Non-BodyNode Entities
  mNonBodyNodeEntities.insert(_newChildEntity);
}

//==============================================================================
void BodyNode::processRemovedEntity(Entity* _oldChildEntity)
{
  std::vector<BodyNode*>::iterator it = find(mChildBodyNodes.begin(),
                                             mChildBodyNodes.end(),
                                             _oldChildEntity);
  if(it != mChildBodyNodes.end())
    mChildBodyNodes.erase(it);

  if(find(mNonBodyNodeEntities.begin(), mNonBodyNodeEntities.end(),
          _oldChildEntity) != mNonBodyNodeEntities.end())
    mNonBodyNodeEntities.erase(_oldChildEntity);
}

//==============================================================================
void BodyNode::drawMarkers(renderer::RenderInterface* _ri,
                           const Eigen::Vector4d& _color,
                           bool _useDefaultColor) const
{
  if (!_ri)
    return;

  _ri->pushMatrix();

  mParentJoint->applyGLTransform(_ri);

  // render the corresponding mMarkerss
  for (size_t i = 0; i < mMarkers.size(); i++)
    mMarkers[i]->draw(_ri, true, _color, _useDefaultColor);

  for (size_t i = 0; i < mChildBodyNodes.size(); i++)
    mChildBodyNodes[i]->drawMarkers(_ri, _color, _useDefaultColor);

  _ri->popMatrix();
}

//==============================================================================
void BodyNode::notifyTransformUpdate()
{
  notifyVelocityUpdate(); // Global Velocity depends on the Global Transform

  if(mNeedTransformUpdate)
    return;

  mNeedTransformUpdate = true;

  SkeletonPtr skel = getSkeleton();
  if(skel)
  {
    SET_FLAGS(mCoriolisForces);
    SET_FLAGS(mGravityForces);
    SET_FLAGS(mCoriolisAndGravityForces);
    SET_FLAGS(mExternalForces);
  }

  // Child BodyNodes and other generic Entities are notified separately to allow
  // some optimizations
  for(size_t i=0; i<mChildBodyNodes.size(); ++i)
    mChildBodyNodes[i]->notifyTransformUpdate();

  for(Entity* entity : mNonBodyNodeEntities)
    entity->notifyTransformUpdate();
}

//==============================================================================
void BodyNode::notifyVelocityUpdate()
{
  notifyAccelerationUpdate(); // Global Acceleration depends on Global Velocity

  if(mNeedVelocityUpdate)
    return;

  mNeedVelocityUpdate = true;
  mIsBodyJacobianSpatialDerivDirty = true;
  mIsWorldJacobianClassicDerivDirty = true;
  mIsPartialAccelerationDirty = true;

  SkeletonPtr skel = getSkeleton();
  if(skel)
  {
    SET_FLAGS(mCoriolisForces);
    SET_FLAGS(mCoriolisAndGravityForces);
  }

  // Child BodyNodes and other generic Entities are notified separately to allow
  // some optimizations
  for(size_t i=0; i<mChildBodyNodes.size(); ++i)
    mChildBodyNodes[i]->notifyVelocityUpdate();

  for(Entity* entity : mNonBodyNodeEntities)
    entity->notifyVelocityUpdate();
}

//==============================================================================
void BodyNode::notifyAccelerationUpdate()
{
  // If we already know we need to update, just quit
  if(mNeedAccelerationUpdate)
    return;

  mNeedAccelerationUpdate = true;

  for(size_t i=0; i<mChildBodyNodes.size(); ++i)
    mChildBodyNodes[i]->notifyAccelerationUpdate();

  for(Entity* entity : mNonBodyNodeEntities)
    entity->notifyAccelerationUpdate();
}

//==============================================================================
void BodyNode::notifyArticulatedInertiaUpdate()
{
  SkeletonPtr skel = getSkeleton();
  if(skel)
    skel->notifyArticulatedInertiaUpdate(mTreeIndex);
}

//==============================================================================
void BodyNode::notifyExternalForcesUpdate()
{
  SKEL_SET_FLAGS(mExternalForces);
}

//==============================================================================
void BodyNode::notifyCoriolisUpdate()
{
  SKEL_SET_FLAGS(mCoriolisForces);
  SKEL_SET_FLAGS(mCoriolisAndGravityForces);
}

//==============================================================================
void BodyNode::updateTransform()
{
  // Calling getWorldTransform will update the transform if an update is needed
  getWorldTransform();
  assert(math::verifyTransform(mWorldTransform));
}

//==============================================================================
void BodyNode::updateVelocity()
{
  // Calling getSpatialVelocity will update the velocity if an update is needed
  getSpatialVelocity();
  assert(!math::isNan(mVelocity));
}

//==============================================================================
void BodyNode::updatePartialAcceleration() const
{
  // Compute partial acceleration
  mParentJoint->setPartialAccelerationTo(mPartialAcceleration,
                                         getSpatialVelocity());
  mIsPartialAccelerationDirty = false;
}

//==============================================================================
void BodyNode::updateAcceleration()
{
  updateAccelerationID();
}

//==============================================================================
void BodyNode::updateAccelerationID()
{
  // Note: auto-updating has replaced this function
  getSpatialAcceleration();
  // Verification
  assert(!math::isNan(mAcceleration));
}

//==============================================================================
void BodyNode::updateBodyWrench(const Eigen::Vector3d& _gravity,
                                bool _withExternalForces)
{
  updateTransmittedForceID(_gravity, _withExternalForces);
}

//==============================================================================
void BodyNode::updateTransmittedForceID(const Eigen::Vector3d& _gravity,
                                        bool _withExternalForces)
{
  // Gravity force
  const Eigen::Matrix6d& mI = mBodyP.mInertia.getSpatialTensor();
  if (mBodyP.mGravityMode == true)
    mFgravity.noalias() = mI * math::AdInvRLinear(getWorldTransform(),_gravity);
  else
    mFgravity.setZero();

  // Inertial force
  mF.noalias() = mI * getSpatialAcceleration();

  // External force
  if (_withExternalForces)
    mF -= mFext;

  // Verification
  assert(!math::isNan(mF));

  // Gravity force
  mF -= mFgravity;

  // Coriolis force
  const Eigen::Vector6d& V = getSpatialVelocity();
  mF -= math::dad(V, mI * V);

  //
  for (const auto& childBodyNode : mChildBodyNodes)
  {
    Joint* childJoint = childBodyNode->getParentJoint();
    assert(childJoint != NULL);

    mF += math::dAdInvT(childJoint->getLocalTransform(),
                        childBodyNode->getBodyForce());
  }

  // Verification
  assert(!math::isNan(mF));
}

//==============================================================================
void BodyNode::updateGeneralizedForce(bool _withDampingForces)
{
  updateJointForceID(0.001, _withDampingForces, false);
}

//==============================================================================
void BodyNode::updateArtInertia(double _timeStep) const
{
  // Set spatial inertia to the articulated body inertia
  const Eigen::Matrix6d& mI = mBodyP.mInertia.getSpatialTensor();
  mArtInertia = mI;
  mArtInertiaImplicit = mI;

  // and add child articulated body inertia
  for (const auto& child : mChildBodyNodes)
  {
    Joint* childJoint = child->getParentJoint();

    childJoint->addChildArtInertiaTo(mArtInertia, child->mArtInertia);
    childJoint->addChildArtInertiaImplicitTo(mArtInertiaImplicit,
                                             child->mArtInertiaImplicit);
  }

  // Verification
//  assert(!math::isNan(mArtInertia));
  assert(!math::isNan(mArtInertiaImplicit));

  // Update parent joint's inverse of projected articulated body inertia
  mParentJoint->updateInvProjArtInertia(mArtInertia);
  mParentJoint->updateInvProjArtInertiaImplicit(mArtInertiaImplicit, _timeStep);

  // Verification
//  assert(!math::isNan(mArtInertia));
  assert(!math::isNan(mArtInertiaImplicit));
}

//==============================================================================
void BodyNode::updateBiasForce(const Eigen::Vector3d& _gravity,
                               double _timeStep)
{
  // Gravity force
  const Eigen::Matrix6d& mI = mBodyP.mInertia.getSpatialTensor();
  if (mBodyP.mGravityMode == true)
    mFgravity.noalias() = mI * math::AdInvRLinear(getWorldTransform(),_gravity);
  else
    mFgravity.setZero();

  // Set bias force
  const Eigen::Vector6d& V = getSpatialVelocity();
  mBiasForce = -math::dad(V, mI * V) - mFext - mFgravity;

  // Verification
  assert(!math::isNan(mBiasForce));

  // And add child bias force
  for (const auto& childBodyNode : mChildBodyNodes)
  {
    Joint* childJoint = childBodyNode->getParentJoint();

    childJoint->addChildBiasForceTo(mBiasForce,
                                childBodyNode->getArticulatedInertiaImplicit(),
                                childBodyNode->mBiasForce,
                                childBodyNode->getPartialAcceleration());
  }

  // Verification
  assert(!math::isNan(mBiasForce));

  // Update parent joint's total force with implicit joint damping and spring
  // forces
  mParentJoint->updateTotalForce( getArticulatedInertiaImplicit()
                                  * getPartialAcceleration() + mBiasForce,
                                  _timeStep);
}

//==============================================================================
void BodyNode::updateBiasImpulse()
{
  // Update impulsive bias force
  mBiasImpulse = -mConstraintImpulse;

  // And add child bias impulse
  for (auto& childBodyNode : mChildBodyNodes)
  {
    Joint* childJoint = childBodyNode->getParentJoint();

    childJoint->addChildBiasImpulseTo(mBiasImpulse,
                                      childBodyNode->getArticulatedInertia(),
                                      childBodyNode->mBiasImpulse);
  }

  // Verification
  assert(!math::isNan(mBiasImpulse));

  // Update parent joint's total force
  mParentJoint->updateTotalImpulse(mBiasImpulse);
}

//==============================================================================
void BodyNode::updateJointAndBodyAcceleration()
{
  updateAccelerationFD();
}

//==============================================================================
void BodyNode::updateJointVelocityChange()
{
  updateVelocityChangeFD();
}

//==============================================================================
void BodyNode::updateTransmittedWrench()
{
  updateTransmittedForceFD();
}

//==============================================================================
void BodyNode::updateTransmittedForceFD()
{
  mF = mBiasForce;
  mF.noalias() += getArticulatedInertiaImplicit() * getSpatialAcceleration();

  assert(!math::isNan(mF));
}

//==============================================================================
void BodyNode::updateBodyImpForceFwdDyn()
{
  updateTransmittedImpulse();
}

//==============================================================================
void BodyNode::updateTransmittedImpulse()
{
  mImpF = mBiasImpulse;
  mImpF.noalias() += getArticulatedInertia() * mDelV;

  assert(!math::isNan(mImpF));
}

//==============================================================================
void BodyNode::updateAccelerationFD()
{
  if (mParentBodyNode)
  {
    // Update joint acceleration
    mParentJoint->updateAcceleration(getArticulatedInertiaImplicit(),
                                     mParentBodyNode->getSpatialAcceleration());
  }
  else
  {
    // Update joint acceleration
    mParentJoint->updateAcceleration(getArticulatedInertiaImplicit(),
                                     Eigen::Vector6d::Zero());
  }

  // Verify the spatial acceleration of this body
  assert(!math::isNan(mAcceleration));
}

//==============================================================================
void BodyNode::updateVelocityChangeFD()
{
  if (mParentBodyNode)
  {
    // Update joint velocity change
    mParentJoint->updateVelocityChange(getArticulatedInertia(),
                                       mParentBodyNode->mDelV);

    // Transmit spatial acceleration of parent body to this body
    mDelV = math::AdInvT(mParentJoint->getLocalTransform(),
                         mParentBodyNode->mDelV);
  }
  else
  {
    // Update joint velocity change
    mParentJoint->updateVelocityChange(getArticulatedInertia(),
                                       Eigen::Vector6d::Zero());

    // Transmit spatial acceleration of parent body to this body
    mDelV.setZero();
  }

  // Add parent joint's acceleration to this body
  mParentJoint->addVelocityChangeTo(mDelV);

  // Verify the spatial velocity change of this body
  assert(!math::isNan(mDelV));
}

//==============================================================================
void BodyNode::updateJointForceID(double _timeStep,
                                  double _withDampingForces,
                                  double _withSpringForces)
{
  assert(mParentJoint != NULL);
  mParentJoint->updateForceID(mF, _timeStep,
                              _withDampingForces, _withSpringForces);
}

//==============================================================================
void BodyNode::updateJointForceFD(double _timeStep,
                                  double _withDampingForces,
                                  double _withSpringForces)
{
  assert(mParentJoint != NULL);
  mParentJoint->updateForceFD(mF, _timeStep,
                              _withDampingForces, _withSpringForces);
}

//==============================================================================
void BodyNode::updateJointImpulseFD()
{
  assert(mParentJoint != NULL);
  mParentJoint->updateImpulseFD(mF);
}

//==============================================================================
void BodyNode::updateConstrainedTerms(double _timeStep)
{
  // 1. dq = dq + del_dq
  // 2. ddq = ddq + del_dq / dt
  // 3. tau = tau + imp / dt
  mParentJoint->updateConstrainedTerms(_timeStep);

  //
  mF += mImpF / _timeStep;
}

//==============================================================================
void BodyNode::clearExternalForces()
{
  mFext.setZero();
  SKEL_SET_FLAGS(mExternalForces);
}

//==============================================================================
void BodyNode::clearInternalForces()
{
  mParentJoint->resetForces();
}

//==============================================================================
const Eigen::Vector6d& BodyNode::getExternalForceLocal() const
{
  return mFext;
}

//==============================================================================
Eigen::Vector6d BodyNode::getExternalForceGlobal() const
{
  return math::dAdInvT(getWorldTransform(), mFext);
}

//==============================================================================
void BodyNode::addConstraintImpulse(const Eigen::Vector3d& _constImp,
                                    const Eigen::Vector3d& _offset,
                                    bool _isImpulseLocal,
                                    bool _isOffsetLocal)
{
  // TODO(JS): Add contact sensor data here (DART 4.1)

  Eigen::Isometry3d T = Eigen::Isometry3d::Identity();
  Eigen::Vector6d F = Eigen::Vector6d::Zero();
  const Eigen::Isometry3d& W = getWorldTransform();

  if (_isOffsetLocal)
    T.translation() = _offset;
  else
    T.translation() = W.inverse() * _offset;

  if (_isImpulseLocal)
    F.tail<3>() = _constImp;
  else
    F.tail<3>() = W.linear().transpose() * _constImp;

  mConstraintImpulse += math::dAdInvT(T, F);
}

//==============================================================================
void BodyNode::clearConstraintImpulse()
{
  mDelV.setZero();
  mBiasImpulse.setZero();
  mConstraintImpulse.setZero();
  mImpF.setZero();

  mParentJoint->resetConstraintImpulses();
  mParentJoint->resetTotalImpulses();
  mParentJoint->resetVelocityChanges();
}

//==============================================================================
const Eigen::Vector6d& BodyNode::getBodyForce() const
{
  return mF;
}

//==============================================================================
void BodyNode::setConstraintImpulse(const Eigen::Vector6d& _constImp)
{
  assert(!math::isNan(_constImp));
  mConstraintImpulse = _constImp;
}

//==============================================================================
void BodyNode::addConstraintImpulse(const Eigen::Vector6d& _constImp)
{
  assert(!math::isNan(_constImp));
  mConstraintImpulse += _constImp;
}

//==============================================================================
const Eigen::Vector6d& BodyNode::getConstraintImpulse() const
{
  return mConstraintImpulse;
}

//==============================================================================
double BodyNode::getKineticEnergy() const
{
  const Eigen::Vector6d& V = getSpatialVelocity();
  const Eigen::Matrix6d& mI = mBodyP.mInertia.getSpatialTensor();
  return 0.5 * V.dot(mI * V);
}

//==============================================================================
double BodyNode::getPotentialEnergy(const Eigen::Vector3d& _gravity) const
{
  return -getMass() * getWorldTransform().translation().dot(_gravity);
}

//==============================================================================
Eigen::Vector3d BodyNode::getLinearMomentum() const
{
  const Eigen::Matrix6d& mI = mBodyP.mInertia.getSpatialTensor();
  return (mI * getSpatialVelocity()).tail<3>();
}

//==============================================================================
Eigen::Vector3d BodyNode::getAngularMomentum(const Eigen::Vector3d& _pivot)
{
  Eigen::Isometry3d T = Eigen::Isometry3d::Identity();
  const Eigen::Matrix6d& mI = mBodyP.mInertia.getSpatialTensor();
  T.translation() = _pivot;
  return math::dAdT(T, mI * getSpatialVelocity()).head<3>();
}

//==============================================================================
bool BodyNode::isImpulseReponsible() const
{
  return isReactive();
}

//==============================================================================
bool BodyNode::isReactive() const
{
  ConstSkeletonPtr skel = getSkeleton();
  if (skel && skel->isMobile() && getNumDependentGenCoords() > 0)
  {
    // Check if all the ancestor joints are motion prescribed.
    const BodyNode* body = this;
    while (body != NULL)
    {
      if (body->mParentJoint->isDynamic())
        return true;

      body = body->mParentBodyNode;
    }
    // TODO: Checking if all the ancestor joints are motion prescribed is
    // expensive. It would be good to evaluate this in advance and update only
    // when necessary.

    return false;
  }
  else
  {
    return false;
  }
}

//==============================================================================
void BodyNode::updateConstrainedJointAndBodyAcceleration(double /*_timeStep*/)
{
  // 1. dq = dq + del_dq
  // mParentJoint->updateVelocityWithVelocityChange();

  // 2. ddq = ddq + del_dq / dt
  // mParentJoint->updateAccelerationWithVelocityChange(_timeStep);

  // 3. tau = tau + imp / dt
  // mParentJoint->updateForceWithImpulse(_timeStep);
}

//==============================================================================
void BodyNode::updateConstrainedTransmittedForce(double _timeStep)
{
  ///
  mAcceleration += mDelV / _timeStep;

  ///
  mF += mImpF / _timeStep;
}

//==============================================================================
void BodyNode::aggregateCoriolisForceVector(Eigen::VectorXd& _C)
{
  aggregateCombinedVector(_C, Eigen::Vector3d::Zero());
}

//==============================================================================
void BodyNode::aggregateGravityForceVector(Eigen::VectorXd& _g,
                                           const Eigen::Vector3d& _gravity)
{
  const Eigen::Matrix6d& mI = mBodyP.mInertia.getSpatialTensor();
  if (mBodyP.mGravityMode == true)
    mG_F = mI * math::AdInvRLinear(getWorldTransform(), _gravity);
  else
    mG_F.setZero();

  for (std::vector<BodyNode*>::const_iterator it = mChildBodyNodes.begin();
       it != mChildBodyNodes.end(); ++it)
  {
    mG_F += math::dAdInvT((*it)->mParentJoint->getLocalTransform(),
                          (*it)->mG_F);
  }

  size_t nGenCoords = mParentJoint->getNumDofs();
  if (nGenCoords > 0)
  {
    Eigen::VectorXd g = -(mParentJoint->getLocalJacobian().transpose() * mG_F);
    size_t iStart = mParentJoint->getIndexInTree(0);
    _g.segment(iStart, nGenCoords) = g;
  }
}

//==============================================================================
void BodyNode::updateCombinedVector()
{
  if (mParentBodyNode)
  {
    mCg_dV = math::AdInvT(mParentJoint->getLocalTransform(),
                          mParentBodyNode->mCg_dV) + getPartialAcceleration();
  }
  else
  {
    mCg_dV = getPartialAcceleration();
  }
}

//==============================================================================
void BodyNode::aggregateCombinedVector(Eigen::VectorXd& _Cg,
                                       const Eigen::Vector3d& _gravity)
{
  // H(i) = I(i) * W(i) -
  //        dad{V}(I(i) * V(i)) + sum(k \in children) dAd_{T(i,j)^{-1}}(H(k))
  const Eigen::Matrix6d& mI = mBodyP.mInertia.getSpatialTensor();
  if (mBodyP.mGravityMode == true)
    mFgravity = mI * math::AdInvRLinear(getWorldTransform(), _gravity);
  else
    mFgravity.setZero();

  const Eigen::Vector6d& V = getSpatialVelocity();
  mCg_F = mI * mCg_dV;
  mCg_F -= mFgravity;
  mCg_F -= math::dad(V, mI * V);

  for (std::vector<BodyNode*>::iterator it = mChildBodyNodes.begin();
       it != mChildBodyNodes.end(); ++it)
  {
    mCg_F += math::dAdInvT((*it)->getParentJoint()->mT, (*it)->mCg_F);
  }

  size_t nGenCoords = mParentJoint->getNumDofs();
  if (nGenCoords > 0)
  {
    Eigen::VectorXd Cg
        = mParentJoint->getLocalJacobian().transpose() * mCg_F;
    size_t iStart = mParentJoint->getIndexInTree(0);
    _Cg.segment(iStart, nGenCoords) = Cg;
  }
}

//==============================================================================
void BodyNode::aggregateExternalForces(Eigen::VectorXd& _Fext)
{
  mFext_F = mFext;

  for (std::vector<BodyNode*>::const_iterator it = mChildBodyNodes.begin();
       it != mChildBodyNodes.end(); ++it)
  {
    mFext_F += math::dAdInvT((*it)->mParentJoint->getLocalTransform(),
                             (*it)->mFext_F);
  }

  size_t nGenCoords = mParentJoint->getNumDofs();
  if (nGenCoords > 0)
  {
    Eigen::VectorXd Fext = mParentJoint->getLocalJacobian().transpose()*mFext_F;
    size_t iStart = mParentJoint->getIndexInTree(0);
    _Fext.segment(iStart, nGenCoords) = Fext;
  }
}

//==============================================================================
void BodyNode::aggregateSpatialToGeneralized(Eigen::VectorXd& _generalized,
                                             const Eigen::Vector6d& _spatial)
{
  //
  mArbitrarySpatial = _spatial;

  //
  for (std::vector<BodyNode*>::const_iterator it = mChildBodyNodes.begin();
       it != mChildBodyNodes.end(); ++it)
  {
    mArbitrarySpatial += math::dAdInvT((*it)->mParentJoint->getLocalTransform(),
                                       (*it)->mArbitrarySpatial);
  }

  // Project the spatial quantity to generalized coordinates
  size_t iStart = mParentJoint->getIndexInTree(0);
  _generalized.segment(iStart, mParentJoint->getNumDofs())
      = mParentJoint->getSpatialToGeneralized(mArbitrarySpatial);
}

//==============================================================================
void BodyNode::updateMassMatrix()
{
  mM_dV.setZero();
  size_t dof = mParentJoint->getNumDofs();
  if (dof > 0)
  {
    mM_dV.noalias() += mParentJoint->getLocalJacobian()
                       * mParentJoint->getAccelerations();
    assert(!math::isNan(mM_dV));
  }
  if (mParentBodyNode)
    mM_dV += math::AdInvT(mParentJoint->getLocalTransform(),
                          mParentBodyNode->mM_dV);
  assert(!math::isNan(mM_dV));
}

//==============================================================================
void BodyNode::aggregateMassMatrix(Eigen::MatrixXd& _MCol, size_t _col)
{
  const Eigen::Matrix6d& mI = mBodyP.mInertia.getSpatialTensor();
  //
  mM_F.noalias() = mI * mM_dV;

  // Verification
  assert(!math::isNan(mM_F));

  //
  for (std::vector<BodyNode*>::const_iterator it = mChildBodyNodes.begin();
       it != mChildBodyNodes.end(); ++it)
  {
    mM_F += math::dAdInvT((*it)->getParentJoint()->getLocalTransform(),
                          (*it)->mM_F);
  }

  // Verification
  assert(!math::isNan(mM_F));

  //
  size_t dof = mParentJoint->getNumDofs();
  if (dof > 0)
  {
    size_t iStart = mParentJoint->getIndexInTree(0);
    _MCol.block(iStart, _col, dof, 1).noalias() =
        mParentJoint->getLocalJacobian().transpose() * mM_F;
  }
}

//==============================================================================
void BodyNode::aggregateAugMassMatrix(Eigen::MatrixXd& _MCol, size_t _col,
                                      double _timeStep)
{
  // TODO(JS): Need to be reimplemented
  const Eigen::Matrix6d& mI = mBodyP.mInertia.getSpatialTensor();

  //
  mM_F.noalias() = mI * mM_dV;

  // Verification
  assert(!math::isNan(mM_F));

  //
  for (std::vector<BodyNode*>::const_iterator it = mChildBodyNodes.begin();
       it != mChildBodyNodes.end(); ++it)
  {
    mM_F += math::dAdInvT((*it)->getParentJoint()->getLocalTransform(),
                          (*it)->mM_F);
  }

  // Verification
  assert(!math::isNan(mM_F));

  //
  size_t dof = mParentJoint->getNumDofs();
  if (dof > 0)
  {
    Eigen::MatrixXd K = Eigen::MatrixXd::Zero(dof, dof);
    Eigen::MatrixXd D = Eigen::MatrixXd::Zero(dof, dof);
    for (size_t i = 0; i < dof; ++i)
    {
      K(i, i) = mParentJoint->getSpringStiffness(i);
      D(i, i) = mParentJoint->getDampingCoefficient(i);
    }

    size_t iStart = mParentJoint->getIndexInTree(0);

    _MCol.block(iStart, _col, dof, 1).noalias()
        = mParentJoint->getLocalJacobian().transpose() * mM_F
          + D * (_timeStep * mParentJoint->getAccelerations())
          + K * (_timeStep * _timeStep * mParentJoint->getAccelerations());
  }
}

//==============================================================================
void BodyNode::updateInvMassMatrix()
{
  //
  mInvM_c.setZero();

  //
  for (std::vector<BodyNode*>::const_iterator it = mChildBodyNodes.begin();
       it != mChildBodyNodes.end(); ++it)
  {
    (*it)->getParentJoint()->addChildBiasForceForInvMassMatrix(
          mInvM_c, (*it)->getArticulatedInertia(), (*it)->mInvM_c);
  }

  // Verification
  assert(!math::isNan(mInvM_c));

  // Update parent joint's total force for inverse mass matrix
  mParentJoint->updateTotalForceForInvMassMatrix(mInvM_c);
}

//==============================================================================
void BodyNode::updateInvAugMassMatrix()
{
  //
  mInvM_c.setZero();

  //
  for (std::vector<BodyNode*>::const_iterator it = mChildBodyNodes.begin();
       it != mChildBodyNodes.end(); ++it)
  {
    (*it)->getParentJoint()->addChildBiasForceForInvAugMassMatrix(
          mInvM_c, (*it)->getArticulatedInertiaImplicit(), (*it)->mInvM_c);
  }

  // Verification
  assert(!math::isNan(mInvM_c));

  // Update parent joint's total force for inverse mass matrix
  mParentJoint->updateTotalForceForInvMassMatrix(mInvM_c);
}

//==============================================================================
void BodyNode::aggregateInvMassMatrix(Eigen::MatrixXd& _InvMCol, size_t _col)
{
  if (mParentBodyNode)
  {
    //
    mParentJoint->getInvMassMatrixSegment(
          _InvMCol, _col, getArticulatedInertia(), mParentBodyNode->mInvM_U);

    //
    mInvM_U = math::AdInvT(mParentJoint->getLocalTransform(),
                           mParentBodyNode->mInvM_U);
  }
  else
  {
    //
    mParentJoint->getInvMassMatrixSegment(
          _InvMCol, _col, getArticulatedInertia(), Eigen::Vector6d::Zero());

    //
    mInvM_U.setZero();
  }

  //
  mParentJoint->addInvMassMatrixSegmentTo(mInvM_U);
}

//==============================================================================
void BodyNode::aggregateInvAugMassMatrix(Eigen::MatrixXd& _InvMCol, size_t _col,
                                         double /*_timeStep*/)
{
  if (mParentBodyNode)
  {
    //
    mParentJoint->getInvAugMassMatrixSegment(
          _InvMCol, _col, getArticulatedInertiaImplicit(),
          mParentBodyNode->mInvM_U);

    //
    mInvM_U = math::AdInvT(mParentJoint->getLocalTransform(),
                           mParentBodyNode->mInvM_U);
  }
  else
  {
    //
    mParentJoint->getInvAugMassMatrixSegment(
          _InvMCol, _col, getArticulatedInertiaImplicit(),
          Eigen::Vector6d::Zero());

    //
    mInvM_U.setZero();
  }

  //
  mParentJoint->addInvMassMatrixSegmentTo(mInvM_U);
}

//==============================================================================
void BodyNode::updateBodyJacobian() const
{
  //--------------------------------------------------------------------------
  // Jacobian update
  //
  // J = | J1 J2 ... Jn |
  //   = | Ad(T(i,i-1), J_parent) J_local |
  //
  //   J_parent: (6 x parentDOF)
  //    J_local: (6 x localDOF)
  //         Ji: (6 x 1) se3
  //          n: number of dependent coordinates
  //--------------------------------------------------------------------------

  if(NULL == mParentJoint)
    return;

  const size_t localDof     = mParentJoint->getNumDofs();
  assert(getNumDependentGenCoords() >= localDof);
  const size_t ascendantDof = getNumDependentGenCoords() - localDof;

  // Parent Jacobian
  if (mParentBodyNode)
  {
    assert(static_cast<size_t>(mParentBodyNode->getJacobian().cols())
           + mParentJoint->getNumDofs()
           == static_cast<size_t>(mBodyJacobian.cols()));

    assert(mParentJoint);
    mBodyJacobian.leftCols(ascendantDof) =
        math::AdInvTJac(mParentJoint->getLocalTransform(),
                        mParentBodyNode->getJacobian());
  }

  // Local Jacobian
  mBodyJacobian.rightCols(localDof) = mParentJoint->getLocalJacobian();

  mIsBodyJacobianDirty = false;
}

//==============================================================================
void BodyNode::updateWorldJacobian() const
{
  mWorldJacobian = math::AdRJac(getWorldTransform(), getJacobian());

  mIsWorldJacobianDirty = false;
}

//==============================================================================
void BodyNode::updateBodyJacobianSpatialDeriv() const
{
  //--------------------------------------------------------------------------
  // Body Jacobian first spatial derivative update
  //
  // dJ = | Ad(T(i, parent(i)), dJ_parent(i))    ad(V(i), S(i)) + dS(i) |
  //
  // T(i, parent(i)): Transformation from this BodyNode to the parent BodyNode
  // dJ             : Spatial Jacobian derivative (6 x dependentDOF)
  // dJ_parent      : Parent Jacobian derivative (6 x (dependentDOF - localDOF))
  // V(i)           : Spatial velocity (6 x 1)
  // S(i)           : Local spatial Jacobian (6 x localDOF)
  // dS(i)          : Local spatial Jacobian deriavative (6 x localDOF)
  // Ad(T(1,2), V)  : Transformation a spatial motion from frame 2 to frame 1
  // ad(V, W)       : Spatial cross product for spatial motions
  //--------------------------------------------------------------------------

  if (nullptr == mParentJoint)
    return;

  const auto numLocalDOFs = mParentJoint->getNumDofs();
  assert(getNumDependentGenCoords() >= numLocalDOFs);
  const auto numParentDOFs = getNumDependentGenCoords() - numLocalDOFs;

  // Parent Jacobian: Ad(T(i, parent(i)), dJ_parent(i))
  if (mParentBodyNode)
  {
    const auto& dJ_parent = mParentBodyNode->getJacobianSpatialDeriv();

    assert(static_cast<size_t>(dJ_parent.cols()) + mParentJoint->getNumDofs()
           == static_cast<size_t>(mBodyJacobianSpatialDeriv.cols()));

    mBodyJacobianSpatialDeriv.leftCols(numParentDOFs)
        = math::AdInvTJac(mParentJoint->getLocalTransform(), dJ_parent);
  }

  // Local Jacobian: ad(V(i), S(i)) + dS(i)
  mBodyJacobianSpatialDeriv.rightCols(numLocalDOFs)
      = math::adJac(getSpatialVelocity(), mParentJoint->getLocalJacobian())
        + mParentJoint->getLocalJacobianTimeDeriv();

  mIsBodyJacobianSpatialDerivDirty = false;
}

//==============================================================================
void BodyNode::updateWorldJacobianClassicDeriv() const
{
  //----------------------------------------------------------------------------
  // World Jacobian first classic deriv update
  //
  // dJr = |                   dJr_parent                                           dJr_local - Jr_local x w |
  //
  // dJl = | dJl_parent + Jr_parent x (v_local + w_parent x p) + dJr_parent x p     dJl_local - Jl_local x w |
  //
  // dJr: Rotational portion of Jacobian derivative
  // dJl: Linear portion of Jacobian derivative
  // dJr_parent: Parent rotational Jacobian derivative
  // dJl_parent: Parent linear Jacobian derivative
  // dJr_local: Local rotational Jacobian derivative (in World coordinates)
  // dJl_local: Local linear Jacobian derivative (in World coordinates)
  // v_local: Linear velocity relative to parent Frame
  // w_parent: Total angular velocity of the parent Frame
  // w: Total angular velocity of this Frame
  // p: Offset from origin of parent Frame

  if(NULL == mParentJoint)
    return;

  const size_t numLocalDOFs = mParentJoint->getNumDofs();
  assert(getNumDependentGenCoords() >= numLocalDOFs);
  const size_t numParentDOFs = getNumDependentGenCoords() - numLocalDOFs;


  if(mParentBodyNode)
  {
    const math::Jacobian& dJ_parent =
        mParentBodyNode->getJacobianClassicDeriv();
    const math::Jacobian& J_parent = mParentBodyNode->getWorldJacobian();

    const Eigen::Vector3d& v_local = getLinearVelocity(mParentBodyNode,
                                                       Frame::World());
    const Eigen::Vector3d& w_parent = mParentFrame->getAngularVelocity();
    const Eigen::Vector3d& p = (getWorldTransform().translation()
                  - mParentBodyNode->getWorldTransform().translation()).eval();

    assert(static_cast<size_t>(dJ_parent.cols()) + mParentJoint->getNumDofs()
           == static_cast<size_t>(mWorldJacobianClassicDeriv.cols()));

    // dJr
    mWorldJacobianClassicDeriv.block(0,0,3,numParentDOFs)
        = dJ_parent.topRows<3>();
    mWorldJacobianClassicDeriv.block(3,0,3,numParentDOFs)
        = dJ_parent.bottomRows<3>()
          + J_parent.topRows<3>().colwise().cross(v_local + w_parent.cross(p))
          + dJ_parent.topRows<3>().colwise().cross(p);
  }

  const math::Jacobian& dJ_local = mParentJoint->getLocalJacobianTimeDeriv();
  const math::Jacobian& J_local = mParentJoint->getLocalJacobian();
  const Eigen::Isometry3d& T = getWorldTransform();
  const Eigen::Vector3d& w = getAngularVelocity();

  mWorldJacobianClassicDeriv.block(0,numParentDOFs,3,numLocalDOFs)
      = T.linear()*dJ_local.topRows<3>()
        - (T.linear()*J_local.topRows<3>()).colwise().cross(w);

  mWorldJacobianClassicDeriv.block(3,numParentDOFs,3,numLocalDOFs)
      = T.linear()*dJ_local.bottomRows<3>()
        - (T.linear()*J_local.bottomRows<3>()).colwise().cross(w);

  mIsWorldJacobianClassicDerivDirty = false;
}

//==============================================================================
void BodyNode::incrementReferenceCount() const
{
  int previous = std::atomic_fetch_add(&mReferenceCount, 1);
  if(0 == previous)
    mReferenceSkeleton = mSkeleton.lock();
}

//==============================================================================
void BodyNode::decrementReferenceCount() const
{
  int previous = std::atomic_fetch_sub(&mReferenceCount, 1);
  if(1 == previous)
    mReferenceSkeleton = nullptr;
}

}  // namespace dynamics
}  // namespace dart<|MERGE_RESOLUTION|>--- conflicted
+++ resolved
@@ -112,50 +112,6 @@
 }
 
 //==============================================================================
-<<<<<<< HEAD
-BodyNode::BodyNode(const std::string& _name)
-  : Entity(Frame::World(), _name, false),
-    Frame(Frame::World(), _name),
-    mID(BodyNode::msBodyNodeCount++),
-    mIK(this),
-    mIsColliding(false),
-    mSkeleton(nullptr),
-    mParentJoint(nullptr),
-    mParentBodyNode(nullptr),
-    mChildBodyNodes(std::vector<BodyNode*>(0)),
-    mIsBodyJacobianDirty(true),
-    mIsWorldJacobianDirty(true),
-    mIsBodyJacobianSpatialDerivDirty(true),
-    mIsWorldJacobianClassicDerivDirty(true),
-    mPartialAcceleration(Eigen::Vector6d::Zero()),
-    mIsPartialAccelerationDirty(true),
-    mF(Eigen::Vector6d::Zero()),
-    mFext(Eigen::Vector6d::Zero()),
-    mFgravity(Eigen::Vector6d::Zero()),
-    mArtInertia(Eigen::Matrix6d::Identity()),
-    mArtInertiaImplicit(Eigen::Matrix6d::Identity()),
-    mBiasForce(Eigen::Vector6d::Zero()),
-    mCg_dV(Eigen::Vector6d::Zero()),
-    mCg_F(Eigen::Vector6d::Zero()),
-    mG_F(Eigen::Vector6d::Zero()),
-    mFext_F(Eigen::Vector6d::Zero()),
-    mM_dV(Eigen::Vector6d::Zero()),
-    mM_F(Eigen::Vector6d::Zero()),
-    mInvM_c(Eigen::Vector6d::Zero()),
-    mInvM_U(Eigen::Vector6d::Zero()),
-    mArbitrarySpatial(Eigen::Vector6d::Zero()),
-    mDelV(Eigen::Vector6d::Zero()),
-    mBiasImpulse(Eigen::Vector6d::Zero()),
-    mConstraintImpulse(Eigen::Vector6d::Zero()),
-    mImpF(Eigen::Vector6d::Zero()),
-    onColShapeAdded(mColShapeAddedSignal),
-    onColShapeRemoved(mColShapeRemovedSignal)
-{
-}
-
-//==============================================================================
-=======
->>>>>>> 1d066a27
 BodyNode::~BodyNode()
 {
   // Release markers
@@ -834,99 +790,13 @@
 //==============================================================================
 const std::vector<DegreeOfFreedom*>& BodyNode::getDependentDofs()
 {
-<<<<<<< HEAD
-  // TODO(MXG): This first section is outdated, because it's a contingency in
-  // case this BodyNode does not belong to a Skeleton yet. Once the public
-  // constructor for BodyNode is removed, this chunk of code can be thrown out.
-  std::vector<DofType*> dofs;
-  SkelType* skel = bn->getSkeleton();
-  if(!skel)
-  {
-    JType* joint = bn->getParentJoint();
-    if(!joint)
-      return dofs;
-
-    size_t nDofs = joint->getNumDofs();
-    dofs.reserve(nDofs);
-    for(size_t i=0; i<nDofs; ++i)
-      dofs.push_back(joint->getDof(i));
-
-    return dofs;
-  }
-
-  const std::vector<size_t>& coords = bn->getDependentGenCoordIndices();
-  size_t nDofs = coords.size();
-  dofs.reserve(nDofs);
-  for(size_t i=0; i<nDofs; ++i)
-    dofs.push_back(skel->getDof(coords[i]));
-
-  return dofs;
-=======
   return mDependentDofs;
->>>>>>> 1d066a27
 }
 
 //==============================================================================
 const std::vector<const DegreeOfFreedom*>& BodyNode::getDependentDofs() const
 {
   return mConstDependentDofs;
-}
-
-//==============================================================================
-std::vector<size_t> BodyNode::getLinkageGenCoordIndices() const
-{
-  const BodyNode* baseBn = getParentBodyNode();
-
-  // Attempt to get at least one degree of freedom
-  while(baseBn &&
-      baseBn->getNumDependentGenCoords() == getNumDependentGenCoords())
-  {
-    baseBn = baseBn->getParentBodyNode();
-  }
-
-  // Keep moving upstream, as long as the parent has no other children
-  while(baseBn && baseBn->getNumChildBodyNodes() == 1)
-  {
-    baseBn = baseBn->getParentBodyNode();
-  }
-
-  size_t start = 0;
-  // Ignore any coordinates that the base BodyNode depends on
-  if(baseBn)
-    start = baseBn->getNumDependentGenCoords();
-
-  std::vector<size_t> linkage;
-  linkage.reserve(getNumDependentGenCoords() - start);
-  for(size_t i=start; i<getNumDependentGenCoords(); ++i)
-    linkage.push_back(getDependentGenCoordIndex(i));
-
-  return linkage;
-}
-
-//==============================================================================
-template <typename DofType, typename SkeletonType>
-static std::vector<DofType*> swapIndicesWithDofs(
-    const std::vector<size_t>& _indices, SkeletonType* _skel)
-{
-  size_t nDofs = _indices.size();
-  std::vector<DofType*> dofs; dofs.reserve(nDofs);
-  for(size_t i=0; i<nDofs; ++i)
-    dofs.push_back(_skel->getDof(_indices[i]));
-  return dofs;
-}
-
-//==============================================================================
-std::vector<DegreeOfFreedom*> BodyNode::getLinkageDofs()
-{
-  return swapIndicesWithDofs<DegreeOfFreedom, Skeleton>(
-        getLinkageGenCoordIndices(), getSkeleton());
-}
-
-//==============================================================================
-std::vector<const DegreeOfFreedom*> BodyNode::getLinkageDofs() const
-{
-  return swapIndicesWithDofs<const DegreeOfFreedom, const Skeleton>(
-        getLinkageGenCoordIndices(), getSkeleton());
 }
 
 //==============================================================================
@@ -1455,7 +1325,6 @@
   : Entity(Frame::World(), "", false), // Name gets set later by setProperties
     Frame(Frame::World(), ""),
     mID(BodyNode::msBodyNodeCount++),
-    mIK(this),
     mIsColliding(false),
     mReferenceCount(0),
     mLockedSkeleton(std::make_shared<MutexedWeakSkeletonPtr>()),
@@ -1569,12 +1438,7 @@
   mWorldJacobian.setZero(6, numDepGenCoords);
   mBodyJacobianSpatialDeriv.setZero(6, numDepGenCoords);
   mWorldJacobianClassicDeriv.setZero(6, numDepGenCoords);
-<<<<<<< HEAD
-
-  mIK.initialize();
-=======
   notifyTransformUpdate();
->>>>>>> 1d066a27
 }
 
 //==============================================================================
