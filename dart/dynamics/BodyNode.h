--- conflicted
+++ resolved
@@ -53,11 +53,7 @@
 #include "dart/dynamics/Frame.h"
 #include "dart/dynamics/Inertia.h"
 #include "dart/dynamics/Skeleton.h"
-<<<<<<< HEAD
-#include "dart/dynamics/BodyNodePtr.h"
 #include "dart/dynamics/TemplatedJacobianEntity.impl"
-=======
->>>>>>> 7bfce911
 #include "dart/dynamics/Marker.h"
 #include "dart/dynamics/Ptr.h"
 
@@ -87,11 +83,9 @@
 ///
 /// BodyNode inherits Frame, and a parent Frame of a BodyNode is the parent
 /// BodyNode of the BodyNode.
-<<<<<<< HEAD
-class BodyNode : public TemplatedJacobianEntity<BodyNode>
-=======
-class BodyNode : public Frame, public SkeletonRefCountingBase
->>>>>>> 7bfce911
+class BodyNode :
+    public SkeletonRefCountingBase,
+    public TemplatedJacobianEntity<BodyNode>
 {
 public:
 
@@ -312,15 +306,6 @@
   /// Return (const) _index-th collision shape
   ConstShapePtr getCollisionShape(size_t _index) const;
 
-<<<<<<< HEAD
-  /// Return the Skeleton this BodyNode belongs to
-  std::shared_ptr<Skeleton> getSkeleton() override;
-
-  /// Return the (const) Skeleton this BodyNode belongs to
-  std::shared_ptr<const Skeleton> getSkeleton() const override;
-
-=======
->>>>>>> 7bfce911
   /// Return the index of this BodyNode within its Skeleton
   size_t getIndexInSkeleton() const;
 
@@ -464,6 +449,12 @@
       const typename JointType::Properties& _joint =
           typename JointType::Properties(),
       bool _recursive=true) const;
+
+  // Documentation inherited
+  SkeletonPtr getSkeleton() override;
+
+  // Documentation inherited
+  ConstSkeletonPtr getSkeleton() const override;
 
   /// Return the parent Joint of this BodyNode
   Joint* getParentJoint();
@@ -489,11 +480,7 @@
           this, _jointProperties, _bodyProperties);
   }
 
-<<<<<<< HEAD
-  /// Return the number of child bodynodes
-=======
   /// Return the number of child BodyNodes
->>>>>>> 7bfce911
   size_t getNumChildBodyNodes() const;
 
   /// Return the _index-th child BodyNode of this BodyNode
@@ -502,7 +489,15 @@
   /// Return the (const) _index-th child BodyNode of this BodyNode
   const BodyNode* getChildBodyNode(size_t _index) const;
 
-<<<<<<< HEAD
+  /// Return the number of child Joints
+  size_t getNumChildJoints() const;
+
+  /// Return the _index-th child Joint of this BodyNode
+  Joint* getChildJoint(size_t _index);
+
+  /// Return the (const) _index-th child Joint of this BodyNode
+  const Joint* getChildJoint(size_t _index) const;
+
   /// Return the number of EndEffectors attached to this BodyNode
   size_t getNumEndEffectors() const;
 
@@ -517,16 +512,6 @@
   EndEffectorT* createEndEffector(
       const typename EndEffectorT::Properties& _properties =
           typename EndEffectorT::Properties());
-=======
-  /// Return the number of child Joints
-  size_t getNumChildJoints() const;
-
-  /// Return the _index-th child Joint of this BodyNode
-  Joint* getChildJoint(size_t _index);
-
-  /// Return the (const) _index-th child Joint of this BodyNode
-  const Joint* getChildJoint(size_t _index) const;
->>>>>>> 7bfce911
 
   /// Add a marker into the bodynode
   void addMarker(Marker* _marker);
