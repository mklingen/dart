--- conflicted
+++ resolved
@@ -1700,7 +1700,6 @@
   {
     nodeMap[typeid(*_newNode)] = std::vector<Node*>();
     it = nodeMap.find(typeid(*_newNode));
-<<<<<<< HEAD
   }
 
   std::vector<Node*>& nodes = it->second;
@@ -1726,33 +1725,6 @@
   registerNode(mTreeCache[_newNode->getBodyNodePtr()->getTreeIndex()],
       _newNode, _newNode->mIndexInTree);
 
-=======
-  }
-
-  std::vector<Node*>& nodes = it->second;
-
-  if(INVALID_INDEX == _index)
-  {
-    // If this Node believes its index is invalid, then it should not exist
-    // anywhere in the vector
-    assert(std::find(nodes.begin(), nodes.end(), _newNode) == nodes.end());
-
-    nodes.push_back(_newNode);
-    _index = nodes.size()-1;
-  }
-
-  assert(std::find(nodes.begin(), nodes.end(), _newNode) != nodes.end());
-}
-
-//==============================================================================
-void Skeleton::registerNode(Node* _newNode)
-{
-  registerNode(mSkelCache, _newNode, _newNode->mIndexInSkeleton);
-
-  registerNode(mTreeCache[_newNode->getBodyNodePtr()->getTreeIndex()],
-      _newNode, _newNode->mIndexInTree);
-
->>>>>>> 00310f31
   const std::type_info& info = typeid(*_newNode);
   NodeNameMgrMap::iterator it = mNodeNameMgrMap.find(info);
   if(mNodeNameMgrMap.end() == it)
