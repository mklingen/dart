--- conflicted
+++ resolved
@@ -280,10 +280,9 @@
 
 protected:
 
-<<<<<<< HEAD
   /// Constructor
   JacobianNode(BodyNode* bn);
-=======
+
   /// Dirty flag for body Jacobian.
   mutable bool mIsBodyJacobianDirty;
 
@@ -295,7 +294,6 @@
 
   /// Dirty flag for the classic time derivative of the Jacobian
   mutable bool mIsWorldJacobianClassicDerivDirty;
->>>>>>> 085dee2a
 
   /// Inverse kinematics module which gets lazily created upon request
   std::shared_ptr<InverseKinematics> mIK;
