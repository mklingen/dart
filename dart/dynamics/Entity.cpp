--- conflicted
+++ resolved
@@ -266,11 +266,7 @@
 bool Entity::descendsFrom(const Frame *_someFrame) const
 {
   if(nullptr == _someFrame)
-<<<<<<< HEAD
     return true;
-=======
-    return false;
->>>>>>> 6e0829cc
 
   if(this == _someFrame)
     return true;
