/*
 * Copyright (c) 2014-2015, Georgia Tech Research Corporation
 * All rights reserved.
 *
 * Author(s): Jeongseok Lee <jslee02@gmail.com>
 *
 * Georgia Tech Graphics Lab and Humanoid Robotics Lab
 *
 * Directed by Prof. C. Karen Liu and Prof. Mike Stilman
 * <karenliu@cc.gatech.edu> <mstilman@cc.gatech.edu>
 *
 * This file is provided under the following "BSD-style" License:
 *   Redistribution and use in source and binary forms, with or
 *   without modification, are permitted provided that the following
 *   conditions are met:
 *   * Redistributions of source code must retain the above copyright
 *     notice, this list of conditions and the following disclaimer.
 *   * Redistributions in binary form must reproduce the above
 *     copyright notice, this list of conditions and the following
 *     disclaimer in the documentation and/or other materials provided
 *     with the distribution.
 *   THIS SOFTWARE IS PROVIDED BY THE COPYRIGHT HOLDERS AND
 *   CONTRIBUTORS "AS IS" AND ANY EXPRESS OR IMPLIED WARRANTIES,
 *   INCLUDING, BUT NOT LIMITED TO, THE IMPLIED WARRANTIES OF
 *   MERCHANTABILITY AND FITNESS FOR A PARTICULAR PURPOSE ARE
 *   DISCLAIMED. IN NO EVENT SHALL THE COPYRIGHT HOLDER OR
 *   CONTRIBUTORS BE LIABLE FOR ANY DIRECT, INDIRECT, INCIDENTAL,
 *   SPECIAL, EXEMPLARY, OR CONSEQUENTIAL DAMAGES (INCLUDING, BUT NOT
 *   LIMITED TO, PROCUREMENT OF SUBSTITUTE GOODS OR SERVICES; LOSS OF
 *   USE, DATA, OR PROFITS; OR BUSINESS INTERRUPTION) HOWEVER CAUSED
 *   AND ON ANY THEORY OF LIABILITY, WHETHER IN CONTRACT, STRICT
 *   LIABILITY, OR TORT (INCLUDING NEGLIGENCE OR OTHERWISE) ARISING IN
 *   ANY WAY OUT OF THE USE OF THIS SOFTWARE, EVEN IF ADVISED OF THE
 *   POSSIBILITY OF SUCH DAMAGE.
 */

#include <memory>

#include "dart/optimizer/nlopt/NloptSolver.h"

#include <Eigen/Dense>

#include "dart/common/Console.h"
#include "dart/optimizer/Problem.h"
#include "dart/optimizer/Function.h"

namespace dart {
namespace optimizer {

//==============================================================================
<<<<<<< HEAD
NloptSolver::NloptSolver(std::shared_ptr<Problem> _problem,
                         nlopt_algorithm _alg)
=======
NloptSolver::NloptSolver(const Solver::Properties& _properties,
                         nlopt::algorithm _alg)
  : Solver(_properties),
    mOpt(nullptr),
    mAlg(_alg),
    mMinF(0.0)
{
  // Do nothing
}

//==============================================================================
NloptSolver::NloptSolver(std::shared_ptr<Problem> _problem,
                         nlopt::algorithm _alg)
>>>>>>> af5eaf97
  : Solver(_problem),
    mOpt(nullptr),
    mAlg(_alg),
    mMinF(0.0)
{
  // Do nothing
}

//==============================================================================
static std::vector<double> convertToStd(const Eigen::VectorXd& v)
{
  return std::vector<double>(v.data(), v.data() + v.size());
}

//==============================================================================
static Eigen::VectorXd convertToEigen(const std::vector<double>& _v)
{
  Eigen::VectorXd result(_v.size());
  for(size_t i=0; i<_v.size(); ++i)
    result[i] = _v[i];

  return result;
}

<<<<<<< HEAD
  // Set initial guess for x
  mX = mProperties.mProblem->getInitialGuess();
=======
//==============================================================================
bool NloptSolver::solve()
{
  // Allocate a new nlopt::opt structure if needed
  size_t dimension = mProperties.mProblem->getDimension();
  if(nullptr == mOpt
     || mOpt->get_dimension() != dimension
     || mOpt->get_algorithm() != mAlg)
  {
    mOpt = std::unique_ptr<nlopt::opt>(new nlopt::opt(mAlg, dimension));
  }
  else
  {
    mOpt->remove_equality_constraints();
    mOpt->remove_inequality_constraints();
  }
>>>>>>> af5eaf97

  const std::shared_ptr<Problem>& problem = mProperties.mProblem;

<<<<<<< HEAD
  // Set lower/upper bounds
  nlopt_set_lower_bounds(mOpt, mProperties.mProblem->getLowerBounds().data());
  nlopt_set_upper_bounds(mOpt, mProperties.mProblem->getUpperBounds().data());

  // Set objective function
  FunctionPtr obj = mProperties.mProblem->getObjective();
  nlopt_set_min_objective(mOpt, NloptSolver::_nlopt_func, obj.get());

  // Add equality constraint functions
  for (size_t i = 0; i < mProperties.mProblem->getNumEqConstraints(); ++i)
  {
    FunctionPtr fn = mProperties.mProblem->getEqConstraint(i);
    nlopt_add_equality_constraint(
          mOpt, NloptSolver::_nlopt_func, fn.get(), 1e-8);
  }

  // Add inequality constraint functions
  for (size_t i = 0; i < mProperties.mProblem->getNumIneqConstraints(); ++i)
  {
    FunctionPtr fn = mProperties.mProblem->getIneqConstraint(i);
    nlopt_add_inequality_constraint(
          mOpt, NloptSolver::_nlopt_func, fn.get(), 1e-8);
=======
  mOpt->set_maxeval(mProperties.mNumMaxIterations);
  mOpt->set_xtol_rel(mProperties.mTolerance);
  mOpt->set_lower_bounds(convertToStd(problem->getLowerBounds()));
  mOpt->set_upper_bounds(convertToStd(problem->getUpperBounds()));

  // Set up the nlopt::opt
  mOpt->set_min_objective(NloptSolver::_nlopt_func,
                          problem->getObjective().get());

  for(size_t i=0; i<problem->getNumEqConstraints(); ++i)
  {
    FunctionPtr fn = problem->getEqConstraint(i);
    try
    {
      mOpt->add_equality_constraint(NloptSolver::_nlopt_func, fn.get(),
                                    mProperties.mTolerance);
    }
    catch(const std::invalid_argument& e)
    {
      dterr << "[NloptSolver::solve] Encountered exception [" << e.what()
            << "] while adding an equality constraint to an Nlopt solver. "
            << "Check whether your algorithm [" << nlopt::algorithm_name(mAlg)
            << "] (" << mAlg << ") supports equality constraints!\n";
      assert(false);
    }
    catch(const std::exception& e)
    {
      dterr << "[NloptSolver::solve] Encountered exception [" << e.what()
            << "] while adding an equality constraint to the Nlopt solver. "
            << "This might be a bug in DART; please report this!\n";
      assert(false);
    }
  }

  for(size_t i=0; i<problem->getNumIneqConstraints(); ++i)
  {
    FunctionPtr fn = problem->getIneqConstraint(i);
    try
    {
      mOpt->add_inequality_constraint(NloptSolver::_nlopt_func, fn.get(),
                                      mProperties.mTolerance);
    }
    catch(const std::invalid_argument& e)
    {
      dterr << "[NloptSolver::solve] Encountered exception [" << e.what()
            << "] while adding an inequality constraint to an Nlopt solver. "
            << "Check whether your algorithm [" << nlopt::algorithm_name(mAlg)
            << "] (" << mAlg << ") supports inequality constraints!\n";
      assert(false);
    }
    catch(const std::exception& e)
    {
      dterr << "[NloptSolver::solve] Encountered exception [" << e.what()
            << "] while adding an inequality constraint to the Nlopt solver. "
            << "This might be a bug in DART; please report this!\n";
      assert(false);
    }
>>>>>>> af5eaf97
  }

  // Optimize
  mX = convertToStd(problem->getInitialGuess());
  nlopt::result result = mOpt->optimize(mX, mMinF);

  // If the result is not in this range, then it failed
  if ( !(nlopt::SUCCESS <= result && result <= nlopt::XTOL_REACHED) )
    return false;

  // Store optimal and optimum values
  problem->setOptimumValue(mMinF);
  problem->setOptimalSolution(convertToEigen(mX));

  return true;
}

//==============================================================================
Eigen::VectorXd NloptSolver::getLastConfiguration() const
{
  return convertToEigen(mX);
}

//==============================================================================
std::string NloptSolver::getType() const
{
  return "NloptSolver";
}

//==============================================================================
std::shared_ptr<Solver> NloptSolver::clone() const
{
  return std::make_shared<NloptSolver>(getSolverProperties(), getAlgorithm());
}

//==============================================================================
void NloptSolver::copy(const NloptSolver& _other)
{
  setProperties(_other.getSolverProperties());
  setAlgorithm(_other.getAlgorithm());
}

//==============================================================================
NloptSolver& NloptSolver::operator=(const NloptSolver& _other)
{
  copy(_other);
  return *this;
}

<<<<<<< HEAD
  // Store optimal and optimum values
  mProperties.mProblem->setOptimumValue(mMinF);
  Eigen::VectorXd minX = Eigen::VectorXd::Zero(getProblem()->getDimension());
  for (size_t i = 0; i < getProblem()->getDimension(); ++i)
    minX[i] = mX[i];
  getProblem()->setOptimalSolution(minX);
=======
//==============================================================================
void NloptSolver::setAlgorithm(nlopt::algorithm _alg)
{
  mAlg = _alg;
}
>>>>>>> af5eaf97

//==============================================================================
nlopt::algorithm NloptSolver::getAlgorithm() const
{
  return mAlg;
}

//==============================================================================
void NloptSolver::setNumMaxEvaluations(size_t _numVal)
{
  setNumMaxIterations(_numVal);
}

//==============================================================================
size_t NloptSolver::getNumEvaluationMax() const
{
  return getNumMaxIterations();
}

//==============================================================================
std::string NloptSolver::getType() const
{
  return "NloptSolver";
}

//==============================================================================
double NloptSolver::_nlopt_func(unsigned _n,
                                const double* _x,
                                double* _gradient,
                                void* _func_data)
{
  Function* fn = static_cast<Function*>(_func_data);

  Eigen::Map<const Eigen::VectorXd> x(_x, _n);

  if (_gradient)
  {
    Eigen::Map<Eigen::VectorXd> grad(_gradient, _n);
    fn->evalGradient(x, grad);
  }

  return fn->eval(x);
}

//==============================================================================
void NloptSolver::_nlopt_mfunc(unsigned _m,
                               double* _result,
                               unsigned _n,
                               const double* _x,
                               double* _gradient,
                               void* _func_data)
{
  Eigen::Map<const Eigen::VectorXd> x(_x, _n);
  Eigen::Map<Eigen::VectorXd> f(_result, _m);
  Eigen::Map<Eigen::MatrixXd> grad(_gradient, 0, 0);
  if (_gradient)
    new (&grad) Eigen::Map<Eigen::MatrixXd, Eigen::RowMajor>(_gradient, _m, _n);

  return (*static_cast<MultiFunction*>(_func_data))(x, f, grad);
}

}  // namespace optimizer
}  // namespace dart<|MERGE_RESOLUTION|>--- conflicted
+++ resolved
@@ -48,10 +48,6 @@
 namespace optimizer {
 
 //==============================================================================
-<<<<<<< HEAD
-NloptSolver::NloptSolver(std::shared_ptr<Problem> _problem,
-                         nlopt_algorithm _alg)
-=======
 NloptSolver::NloptSolver(const Solver::Properties& _properties,
                          nlopt::algorithm _alg)
   : Solver(_properties),
@@ -65,7 +61,6 @@
 //==============================================================================
 NloptSolver::NloptSolver(std::shared_ptr<Problem> _problem,
                          nlopt::algorithm _alg)
->>>>>>> af5eaf97
   : Solver(_problem),
     mOpt(nullptr),
     mAlg(_alg),
@@ -90,10 +85,6 @@
   return result;
 }
 
-<<<<<<< HEAD
-  // Set initial guess for x
-  mX = mProperties.mProblem->getInitialGuess();
-=======
 //==============================================================================
 bool NloptSolver::solve()
 {
@@ -110,34 +101,9 @@
     mOpt->remove_equality_constraints();
     mOpt->remove_inequality_constraints();
   }
->>>>>>> af5eaf97
 
   const std::shared_ptr<Problem>& problem = mProperties.mProblem;
 
-<<<<<<< HEAD
-  // Set lower/upper bounds
-  nlopt_set_lower_bounds(mOpt, mProperties.mProblem->getLowerBounds().data());
-  nlopt_set_upper_bounds(mOpt, mProperties.mProblem->getUpperBounds().data());
-
-  // Set objective function
-  FunctionPtr obj = mProperties.mProblem->getObjective();
-  nlopt_set_min_objective(mOpt, NloptSolver::_nlopt_func, obj.get());
-
-  // Add equality constraint functions
-  for (size_t i = 0; i < mProperties.mProblem->getNumEqConstraints(); ++i)
-  {
-    FunctionPtr fn = mProperties.mProblem->getEqConstraint(i);
-    nlopt_add_equality_constraint(
-          mOpt, NloptSolver::_nlopt_func, fn.get(), 1e-8);
-  }
-
-  // Add inequality constraint functions
-  for (size_t i = 0; i < mProperties.mProblem->getNumIneqConstraints(); ++i)
-  {
-    FunctionPtr fn = mProperties.mProblem->getIneqConstraint(i);
-    nlopt_add_inequality_constraint(
-          mOpt, NloptSolver::_nlopt_func, fn.get(), 1e-8);
-=======
   mOpt->set_maxeval(mProperties.mNumMaxIterations);
   mOpt->set_xtol_rel(mProperties.mTolerance);
   mOpt->set_lower_bounds(convertToStd(problem->getLowerBounds()));
@@ -195,7 +161,6 @@
             << "This might be a bug in DART; please report this!\n";
       assert(false);
     }
->>>>>>> af5eaf97
   }
 
   // Optimize
@@ -245,20 +210,11 @@
   return *this;
 }
 
-<<<<<<< HEAD
-  // Store optimal and optimum values
-  mProperties.mProblem->setOptimumValue(mMinF);
-  Eigen::VectorXd minX = Eigen::VectorXd::Zero(getProblem()->getDimension());
-  for (size_t i = 0; i < getProblem()->getDimension(); ++i)
-    minX[i] = mX[i];
-  getProblem()->setOptimalSolution(minX);
-=======
 //==============================================================================
 void NloptSolver::setAlgorithm(nlopt::algorithm _alg)
 {
   mAlg = _alg;
 }
->>>>>>> af5eaf97
 
 //==============================================================================
 nlopt::algorithm NloptSolver::getAlgorithm() const
@@ -276,12 +232,6 @@
 size_t NloptSolver::getNumEvaluationMax() const
 {
   return getNumMaxIterations();
-}
-
-//==============================================================================
-std::string NloptSolver::getType() const
-{
-  return "NloptSolver";
 }
 
 //==============================================================================
